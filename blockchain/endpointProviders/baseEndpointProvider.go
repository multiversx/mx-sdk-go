package endpointProviders

import "fmt"

const (
<<<<<<< HEAD
	networkConfig             = "network/config"
	networkEconomics          = "network/economics"
	ratingsConfig             = "network/ratings"
	enableEpochsConfig        = "network/enable-epochs"
	account                   = "address/%s"
	costTransaction           = "transaction/cost"
	sendTransaction           = "transaction/send"
	sendMultipleTransactions  = "transaction/send-multiple"
	transactionStatus         = "transaction/%s/status"
	transactionInfo           = "transaction/%s"
	hyperBlockByNonce         = "hyperblock/by-nonce/%d"
	hyperBlockByHash          = "hyperblock/by-hash/%s"
	vmValues                  = "vm-values/query"
	genesisNodesConfig        = "network/genesis-nodes"
	rawStartOfEpochMetaBlock  = "internal/raw/startofepoch/metablock/by-epoch/%d"
	rawStartOfEpochValidators = "internal/json/startofepoch/validators/by-epoch/%d"
	isDataTrieMigrated        = "address/%s/is-data-trie-migrated"
=======
	networkConfig              = "network/config"
	networkEconomics           = "network/economics"
	ratingsConfig              = "network/ratings"
	enableEpochsConfig         = "network/enable-epochs"
	account                    = "address/%s"
	costTransaction            = "transaction/cost"
	sendTransaction            = "transaction/send"
	sendMultipleTransactions   = "transaction/send-multiple"
	transactionStatus          = "transaction/%s/status"
	processedTransactionStatus = "transaction/%s/process-status"
	transactionInfo            = "transaction/%s"
	hyperBlockByNonce          = "hyperblock/by-nonce/%d"
	hyperBlockByHash           = "hyperblock/by-hash/%s"
	vmValues                   = "vm-values/query"
	genesisNodesConfig         = "network/genesis-nodes"
	rawStartOfEpochMetaBlock   = "internal/raw/startofepoch/metablock/by-epoch/%d"
	rawStartOfEpochValidators  = "internal/json/startofepoch/validators/by-epoch/%d"
	esdt                       = "address/%s/esdt/%s"
	nft                        = "address/%s/nft/%s/nonce/%d"
>>>>>>> cde694c6
)

type baseEndpointProvider struct{}

// GetNetworkConfig returns the network config endpoint
func (base *baseEndpointProvider) GetNetworkConfig() string {
	return networkConfig
}

// GetNetworkEconomics returns the network economics endpoint
func (base *baseEndpointProvider) GetNetworkEconomics() string {
	return networkEconomics
}

// GetRatingsConfig returns the ratings config endpoint
func (base *baseEndpointProvider) GetRatingsConfig() string {
	return ratingsConfig
}

// GetEnableEpochsConfig returns the enable epochs config endpoint
func (base *baseEndpointProvider) GetEnableEpochsConfig() string {
	return enableEpochsConfig
}

// GetAccount returns the account endpoint
func (base *baseEndpointProvider) GetAccount(addressAsBech32 string) string {
	return fmt.Sprintf(account, addressAsBech32)
}

// GetESDTTokenData returns the esdt endpoint
func (base *baseEndpointProvider) GetESDTTokenData(addressAsBech32 string, tokenIdentifier string) string {
	return fmt.Sprintf(esdt, addressAsBech32, tokenIdentifier)
}

// GetNFTTokenData returns the NFT/SFT/MetaESDT endpoint
func (base *baseEndpointProvider) GetNFTTokenData(addressAsBech32 string, tokenIdentifier string, nonce uint64) string {
	return fmt.Sprintf(nft, addressAsBech32, tokenIdentifier, nonce)
}

// GetCostTransaction returns the transaction cost endpoint
func (base *baseEndpointProvider) GetCostTransaction() string {
	return costTransaction
}

// GetSendTransaction returns the send transaction endpoint
func (base *baseEndpointProvider) GetSendTransaction() string {
	return sendTransaction
}

// GetSendMultipleTransactions returns the send multiple transactions endpoint
func (base *baseEndpointProvider) GetSendMultipleTransactions() string {
	return sendMultipleTransactions
}

// GetTransactionStatus returns the transaction status endpoint
func (base *baseEndpointProvider) GetTransactionStatus(hexHash string) string {
	return fmt.Sprintf(transactionStatus, hexHash)
}

// GetProcessedTransactionStatus returns the transaction status endpoint
func (base *baseEndpointProvider) GetProcessedTransactionStatus(hexHash string) string {
	return fmt.Sprintf(processedTransactionStatus, hexHash)
}

// GetTransactionInfo returns the transaction info endpoint
func (base *baseEndpointProvider) GetTransactionInfo(hexHash string) string {
	return fmt.Sprintf(transactionInfo, hexHash)
}

// GetHyperBlockByNonce returns the hyper block by nonce endpoint
func (base *baseEndpointProvider) GetHyperBlockByNonce(nonce uint64) string {
	return fmt.Sprintf(hyperBlockByNonce, nonce)
}

// GetHyperBlockByHash returns the hyper block by hash endpoint
func (base *baseEndpointProvider) GetHyperBlockByHash(hexHash string) string {
	return fmt.Sprintf(hyperBlockByHash, hexHash)
}

// GetVmValues returns the VM values endpoint
func (base *baseEndpointProvider) GetVmValues() string {
	return vmValues
}

// GetGenesisNodesConfig returns the genesis nodes config endpoint
func (base *baseEndpointProvider) GetGenesisNodesConfig() string {
	return genesisNodesConfig
}

// GetRawStartOfEpochMetaBlock returns the raw start of epoch metablock endpoint
func (base *baseEndpointProvider) GetRawStartOfEpochMetaBlock(epoch uint32) string {
	return fmt.Sprintf(rawStartOfEpochMetaBlock, epoch)
}

// GetValidatorsInfo returns the validators endpoint
func (base *baseEndpointProvider) GetValidatorsInfo(epoch uint32) string {
	return fmt.Sprintf(rawStartOfEpochValidators, epoch)
}

func (base *baseEndpointProvider) IsDataTrieMigrated(addressAsBech32 string) string {
	return fmt.Sprintf(isDataTrieMigrated, addressAsBech32)
}<|MERGE_RESOLUTION|>--- conflicted
+++ resolved
@@ -3,25 +3,6 @@
 import "fmt"
 
 const (
-<<<<<<< HEAD
-	networkConfig             = "network/config"
-	networkEconomics          = "network/economics"
-	ratingsConfig             = "network/ratings"
-	enableEpochsConfig        = "network/enable-epochs"
-	account                   = "address/%s"
-	costTransaction           = "transaction/cost"
-	sendTransaction           = "transaction/send"
-	sendMultipleTransactions  = "transaction/send-multiple"
-	transactionStatus         = "transaction/%s/status"
-	transactionInfo           = "transaction/%s"
-	hyperBlockByNonce         = "hyperblock/by-nonce/%d"
-	hyperBlockByHash          = "hyperblock/by-hash/%s"
-	vmValues                  = "vm-values/query"
-	genesisNodesConfig        = "network/genesis-nodes"
-	rawStartOfEpochMetaBlock  = "internal/raw/startofepoch/metablock/by-epoch/%d"
-	rawStartOfEpochValidators = "internal/json/startofepoch/validators/by-epoch/%d"
-	isDataTrieMigrated        = "address/%s/is-data-trie-migrated"
-=======
 	networkConfig              = "network/config"
 	networkEconomics           = "network/economics"
 	ratingsConfig              = "network/ratings"
@@ -41,7 +22,7 @@
 	rawStartOfEpochValidators  = "internal/json/startofepoch/validators/by-epoch/%d"
 	esdt                       = "address/%s/esdt/%s"
 	nft                        = "address/%s/nft/%s/nonce/%d"
->>>>>>> cde694c6
+	isDataTrieMigrated        = "address/%s/is-data-trie-migrated"
 )
 
 type baseEndpointProvider struct{}
