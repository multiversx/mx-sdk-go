package builders

import (
	"encoding/hex"
	"errors"
	"math/big"
	"testing"

	"github.com/ElrondNetwork/elrond-go-core/core/check"
<<<<<<< HEAD
	"github.com/ElrondNetwork/elrond-go-core/data/transaction"
	"github.com/ElrondNetwork/elrond-sdk-erdgo/blockchain"
=======
	crypto "github.com/ElrondNetwork/elrond-go-crypto"
	"github.com/ElrondNetwork/elrond-go-crypto/signing"
	"github.com/ElrondNetwork/elrond-go-crypto/signing/ed25519"
	"github.com/ElrondNetwork/elrond-sdk-erdgo/blockchain/cryptoProvider"
>>>>>>> 9e29bfd7
	"github.com/ElrondNetwork/elrond-sdk-erdgo/data"
	"github.com/ElrondNetwork/elrond-sdk-erdgo/testsCommon"
	"github.com/stretchr/testify/assert"
	"github.com/stretchr/testify/require"
)

var (
	suite  = ed25519.NewEd25519()
	keyGen = signing.NewKeyGenerator(suite)
)

func TestNewTxBuilder(t *testing.T) {
	t.Parallel()

	t.Run("nil signer should error", func(t *testing.T) {
		t.Parallel()

		tb, err := NewTxBuilder(nil)
		assert.True(t, check.IfNil(tb))
		assert.Equal(t, ErrNilSigner, err)
	})
	t.Run("should work", func(t *testing.T) {
		t.Parallel()

		tb, err := NewTxBuilder(&testsCommon.SignerStub{})
		assert.False(t, check.IfNil(tb))
		assert.Nil(t, err)
	})
}

func TestTxBuilder_ApplySignatureAndGenerateTx(t *testing.T) {
	t.Parallel()

	sk, err := hex.DecodeString("6ae10fed53a84029e53e35afdbe083688eea0917a09a9431951dd42fd4da14c40d248169f4dd7c90537f05be1c49772ddbf8f7948b507ed17fb23284cf218b7d")
	require.Nil(t, err)
	cryptoHolder, err := cryptoProvider.NewCryptoComponentsHolder(keyGen, sk)
	require.Nil(t, err)
	value := big.NewInt(999)
	args := data.ArgCreateTransaction{
		Value:    value.String(),
		RcvAddr:  "erd1l20m7kzfht5rhdnd4zvqr82egk7m4nvv3zk06yw82zqmrt9kf0zsf9esqq",
		GasPrice: 10,
		GasLimit: 100000,
		Data:     []byte(""),
		ChainID:  "integration test chain id",
		Version:  uint32(1),
	}

<<<<<<< HEAD
	t.Run("tx signer errors when generating public key should error", func(t *testing.T) {
		t.Parallel()

		argsCopy := args
		expectedErr := errors.New("expected error")
		tb, _ := NewTxBuilder(&testsCommon.TxSignerStub{
			GeneratePkBytesCalled: func(skBytes []byte) ([]byte, error) {
				return nil, expectedErr
			},
		})

		tx, errGenerate := tb.ApplyUserSignatureAndGenerateTx(sk, argsCopy)
		assert.Nil(t, tx)
		assert.Equal(t, expectedErr, errGenerate)
	})
=======
>>>>>>> 9e29bfd7
	t.Run("tx signer errors when signing should error", func(t *testing.T) {
		t.Parallel()

		argsCopy := args
		expectedErr := errors.New("expected error")
		tb, _ := NewTxBuilder(&testsCommon.SignerStub{
			SignTransactionCalled: func(tx *data.Transaction, privateKey crypto.PrivateKey) ([]byte, error) {
				return nil, expectedErr
			},
		})

<<<<<<< HEAD
		tx, errGenerate := tb.ApplyUserSignatureAndGenerateTx(sk, argsCopy)
=======
		tx, errGenerate := tb.ApplySignatureAndGenerateTx(cryptoHolder, argsCopy)
>>>>>>> 9e29bfd7
		assert.Nil(t, tx)
		assert.Equal(t, expectedErr, errGenerate)
	})

	signer := cryptoProvider.NewSigner()
	tb, err := NewTxBuilder(signer)
	require.Nil(t, err)

	t.Run("sign on all tx bytes should work", func(t *testing.T) {
		t.Parallel()

		argsCopy := args
<<<<<<< HEAD
		tx, errGenerate := tb.ApplyUserSignatureAndGenerateTx(sk, argsCopy)
=======
		tx, errGenerate := tb.ApplySignatureAndGenerateTx(cryptoHolder, argsCopy)
>>>>>>> 9e29bfd7
		require.Nil(t, errGenerate)

		assert.Equal(t, "erd1p5jgz605m47fq5mlqklpcjth9hdl3au53dg8a5tlkgegfnep3d7stdk09x", tx.SndAddr)
		assert.Equal(t, "80e1b5476c5ea9567614d9c364e1a7380b7990b53e7b6fd8431bf8536d174c8b3e73cc354b783a03e5ae0a53b128504a6bcf32c3b9bbc06f284afe1fac179e0d",
			tx.Signature)
	})
	t.Run("sign on tx hash should work", func(t *testing.T) {
		t.Parallel()

		argsCopy := args
		argsCopy.Version = 2
		argsCopy.Options = 1

<<<<<<< HEAD
		tx, errGenerate := tb.ApplyUserSignatureAndGenerateTx(sk, argsCopy)
=======
		tx, errGenerate := tb.ApplySignatureAndGenerateTx(cryptoHolder, argsCopy)
>>>>>>> 9e29bfd7
		require.Nil(t, errGenerate)

		assert.Equal(t, "erd1p5jgz605m47fq5mlqklpcjth9hdl3au53dg8a5tlkgegfnep3d7stdk09x", tx.SndAddr)
		assert.Equal(t, "1761bcac651a65839b53e89f6b0738e0956cb12e8624826b98bfc577c9f8d5e36a2544a9c5445ce7d5059972b2c5f42e25f3ad9f59255465a2ba128f0764b90e",
			tx.Signature)
	})
}

func TestTxBuilder_ApplySignatureAndGenerateTxHash(t *testing.T) {
	t.Parallel()

	sk, err := hex.DecodeString("28654d9264f55f18d810bb88617e22c117df94fa684dfe341a511a72dfbf2b68")
	require.Nil(t, err)
	cryptoHolder, err := cryptoProvider.NewCryptoComponentsHolder(keyGen, sk)
	require.Nil(t, err)

	t.Run("fails if the signature is missing", func(t *testing.T) {
		t.Parallel()

		tb, _ := NewTxBuilder(cryptoProvider.NewSigner())
		txHash, errGenerate := tb.ComputeTxHash(&data.Transaction{})
		assert.Nil(t, txHash)
		assert.Equal(t, ErrMissingSignature, errGenerate)
	})

	t.Run("should generate tx hash", func(t *testing.T) {
		t.Parallel()

		args := data.ArgCreateTransaction{
			Nonce:    1,
			Value:    "11500313000000000000",
			RcvAddr:  "erd1p72ru5zcdsvgkkcm9swtvw2zy5epylwgv8vwquptkw7ga7pfvk7qz7snzw",
			GasPrice: 1000000000,
			GasLimit: 60000,
			Data:     []byte(""),
			ChainID:  "T",
			Version:  uint32(1),
		}
		tb, _ := NewTxBuilder(cryptoProvider.NewSigner())

<<<<<<< HEAD
		tx, _ := tb.ApplyUserSignatureAndGenerateTx(sk, args)
=======
		tx, _ := tb.ApplySignatureAndGenerateTx(cryptoHolder, args)
>>>>>>> 9e29bfd7
		assert.Equal(t, "725c6aa7def724c60f02ee481734807038fef125e453242bf4dc570fc4a4f2ff1b78e996a2ec67ef8be03f9b98b0251d419cfc72c6e6c5c9e33f879af938f008", tx.Signature)

		txHash, errGenerate := tb.ComputeTxHash(tx)
		assert.Nil(t, errGenerate)
		assert.Equal(t, "8bbb2b7474deb2e67fa8f9db1eccef57ec14aa93710452a5de5ff52e5a369144", hex.EncodeToString(txHash))
	})
}

func TestTxBuilder_ApplyUserSignatureAndGenerateWithTxGuardian(t *testing.T) {
	t.Parallel()

	guardianAddress := "erd1p5jgz605m47fq5mlqklpcjth9hdl3au53dg8a5tlkgegfnep3d7stdk09x"
	skGuardian, err := hex.DecodeString("6ae10fed53a84029e53e35afdbe083688eea0917a09a9431951dd42fd4da14c40d248169f4dd7c90537f05be1c49772ddbf8f7948b507ed17fb23284cf218b7d")
	require.Nil(t, err)

	senderAddress := "erd1lta2vgd0tkeqqadkvgef73y0efs6n3xe5ss589ufhvmt6tcur8kq34qkwr"
	sk, err := hex.DecodeString("28654d9264f55f18d810bb88617e22c117df94fa684dfe341a511a72dfbf2b68")
	require.Nil(t, err)

	args := data.ArgCreateTransaction{
		Nonce:        1,
		Value:        "11500313000000000000",
		RcvAddr:      "erd1p72ru5zcdsvgkkcm9swtvw2zy5epylwgv8vwquptkw7ga7pfvk7qz7snzw",
		GasPrice:     1000000000,
		GasLimit:     60000,
		Data:         []byte(""),
		ChainID:      "T",
		Version:      uint32(2),
		Options:      transaction.MaskGuardedTransaction,
		GuardianAddr: guardianAddress,
	}

	t.Run("no guardian option should fail", func(t *testing.T) {
		args := args
		args.Options = 0
		tb, _ := NewTxBuilder(blockchain.NewTxSigner())
		tx, _ := tb.ApplyUserSignatureAndGenerateTx(sk, args)

		err = tb.ApplyGuardianSignature(skGuardian, tx)
		require.Equal(t, ErrMissingGuardianOption, err)
	})

	t.Run("no guardian address should fail", func(t *testing.T) {
		args := args
		args.GuardianAddr = ""
		tb, _ := NewTxBuilder(blockchain.NewTxSigner())
		tx, _ := tb.ApplyUserSignatureAndGenerateTx(sk, args)

		err = tb.ApplyGuardianSignature(skGuardian, tx)
		require.NotNil(t, err)
	})

	t.Run("different guardian address should fail", func(t *testing.T) {
		args := args
		args.GuardianAddr = senderAddress
		tb, _ := NewTxBuilder(blockchain.NewTxSigner())
		tx, _ := tb.ApplyUserSignatureAndGenerateTx(sk, args)

		err = tb.ApplyGuardianSignature(skGuardian, tx)
		require.Equal(t, ErrGuardianDoesNotMatch, err)
	})
	t.Run("correct guardian ok", func(t *testing.T) {
		args := args
		tb, _ := NewTxBuilder(blockchain.NewTxSigner())
		tx, _ := tb.ApplyUserSignatureAndGenerateTx(sk, args)

		err = tb.ApplyGuardianSignature(skGuardian, tx)
		require.Nil(t, err)
	})
	t.Run("correct guardian and sign with hash ok", func(t *testing.T) {
		args := args
		args.Options |= transaction.MaskSignedWithHash
		tb, _ := NewTxBuilder(blockchain.NewTxSigner())
		tx, _ := tb.ApplyUserSignatureAndGenerateTx(sk, args)

		err = tb.ApplyGuardianSignature(skGuardian, tx)
		require.Nil(t, err)
	})
}<|MERGE_RESOLUTION|>--- conflicted
+++ resolved
@@ -7,15 +7,11 @@
 	"testing"
 
 	"github.com/ElrondNetwork/elrond-go-core/core/check"
-<<<<<<< HEAD
-	"github.com/ElrondNetwork/elrond-go-core/data/transaction"
-	"github.com/ElrondNetwork/elrond-sdk-erdgo/blockchain"
-=======
 	crypto "github.com/ElrondNetwork/elrond-go-crypto"
 	"github.com/ElrondNetwork/elrond-go-crypto/signing"
 	"github.com/ElrondNetwork/elrond-go-crypto/signing/ed25519"
+	"github.com/ElrondNetwork/elrond-go-core/data/transaction"
 	"github.com/ElrondNetwork/elrond-sdk-erdgo/blockchain/cryptoProvider"
->>>>>>> 9e29bfd7
 	"github.com/ElrondNetwork/elrond-sdk-erdgo/data"
 	"github.com/ElrondNetwork/elrond-sdk-erdgo/testsCommon"
 	"github.com/stretchr/testify/assert"
@@ -64,24 +60,6 @@
 		Version:  uint32(1),
 	}
 
-<<<<<<< HEAD
-	t.Run("tx signer errors when generating public key should error", func(t *testing.T) {
-		t.Parallel()
-
-		argsCopy := args
-		expectedErr := errors.New("expected error")
-		tb, _ := NewTxBuilder(&testsCommon.TxSignerStub{
-			GeneratePkBytesCalled: func(skBytes []byte) ([]byte, error) {
-				return nil, expectedErr
-			},
-		})
-
-		tx, errGenerate := tb.ApplyUserSignatureAndGenerateTx(sk, argsCopy)
-		assert.Nil(t, tx)
-		assert.Equal(t, expectedErr, errGenerate)
-	})
-=======
->>>>>>> 9e29bfd7
 	t.Run("tx signer errors when signing should error", func(t *testing.T) {
 		t.Parallel()
 
@@ -93,11 +71,7 @@
 			},
 		})
 
-<<<<<<< HEAD
-		tx, errGenerate := tb.ApplyUserSignatureAndGenerateTx(sk, argsCopy)
-=======
-		tx, errGenerate := tb.ApplySignatureAndGenerateTx(cryptoHolder, argsCopy)
->>>>>>> 9e29bfd7
+		tx, errGenerate := tb.ApplyUserSignatureAndGenerateTx(cryptoHolder, argsCopy)
 		assert.Nil(t, tx)
 		assert.Equal(t, expectedErr, errGenerate)
 	})
@@ -110,11 +84,7 @@
 		t.Parallel()
 
 		argsCopy := args
-<<<<<<< HEAD
-		tx, errGenerate := tb.ApplyUserSignatureAndGenerateTx(sk, argsCopy)
-=======
-		tx, errGenerate := tb.ApplySignatureAndGenerateTx(cryptoHolder, argsCopy)
->>>>>>> 9e29bfd7
+		tx, errGenerate := tb.ApplyUserSignatureAndGenerateTx(cryptoHolder, argsCopy)
 		require.Nil(t, errGenerate)
 
 		assert.Equal(t, "erd1p5jgz605m47fq5mlqklpcjth9hdl3au53dg8a5tlkgegfnep3d7stdk09x", tx.SndAddr)
@@ -128,11 +98,7 @@
 		argsCopy.Version = 2
 		argsCopy.Options = 1
 
-<<<<<<< HEAD
-		tx, errGenerate := tb.ApplyUserSignatureAndGenerateTx(sk, argsCopy)
-=======
-		tx, errGenerate := tb.ApplySignatureAndGenerateTx(cryptoHolder, argsCopy)
->>>>>>> 9e29bfd7
+		tx, errGenerate := tb.ApplyUserSignatureAndGenerateTx(cryptoHolder, argsCopy)
 		require.Nil(t, errGenerate)
 
 		assert.Equal(t, "erd1p5jgz605m47fq5mlqklpcjth9hdl3au53dg8a5tlkgegfnep3d7stdk09x", tx.SndAddr)
@@ -173,11 +139,7 @@
 		}
 		tb, _ := NewTxBuilder(cryptoProvider.NewSigner())
 
-<<<<<<< HEAD
-		tx, _ := tb.ApplyUserSignatureAndGenerateTx(sk, args)
-=======
-		tx, _ := tb.ApplySignatureAndGenerateTx(cryptoHolder, args)
->>>>>>> 9e29bfd7
+		tx, _ := tb.ApplyUserSignatureAndGenerateTx(cryptoHolder, args)
 		assert.Equal(t, "725c6aa7def724c60f02ee481734807038fef125e453242bf4dc570fc4a4f2ff1b78e996a2ec67ef8be03f9b98b0251d419cfc72c6e6c5c9e33f879af938f008", tx.Signature)
 
 		txHash, errGenerate := tb.ComputeTxHash(tx)
@@ -213,7 +175,7 @@
 	t.Run("no guardian option should fail", func(t *testing.T) {
 		args := args
 		args.Options = 0
-		tb, _ := NewTxBuilder(blockchain.NewTxSigner())
+		tb, _ := NewTxBuilder(cryptoProvider.NewSigner())
 		tx, _ := tb.ApplyUserSignatureAndGenerateTx(sk, args)
 
 		err = tb.ApplyGuardianSignature(skGuardian, tx)
@@ -223,7 +185,7 @@
 	t.Run("no guardian address should fail", func(t *testing.T) {
 		args := args
 		args.GuardianAddr = ""
-		tb, _ := NewTxBuilder(blockchain.NewTxSigner())
+		tb, _ := NewTxBuilder(cryptoProvider.NewSigner())
 		tx, _ := tb.ApplyUserSignatureAndGenerateTx(sk, args)
 
 		err = tb.ApplyGuardianSignature(skGuardian, tx)
