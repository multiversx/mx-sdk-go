--- conflicted
+++ resolved
@@ -15,10 +15,8 @@
 
 var log = logger.GetOrCreate("interactors")
 
-const defaultMillisecondsBetweenBunches = 1000 //1second
+const defaultTimeBetweenBunches = time.Second
 var txHasher = &keccak.Keccak{}
-
-const defaultTimeBetweenBunches = time.Second
 
 type transactionInteractor struct {
 	Proxy
@@ -39,15 +37,9 @@
 	}
 
 	return &transactionInteractor{
-<<<<<<< HEAD
-		Proxy:                      proxy,
-		TxSigner:                   txSigner,
-		millisecondsBetweenBunches: defaultMillisecondsBetweenBunches,
-=======
 		Proxy:              proxy,
 		TxSigner:           txSigner,
 		timeBetweenBunches: defaultTimeBetweenBunches,
->>>>>>> a862603a
 	}, nil
 }
 
@@ -111,11 +103,7 @@
 	arg.Signature = ""
 	arg.SndAddr = core.AddressPublicKeyConverter.Encode(pkBytes)
 
-<<<<<<< HEAD
-	unsignedMessaged, err := ti.createUnsignedMessage(arg)
-=======
-	unsignedMessage, err := ti.createUnsignedMessage(copyArg)
->>>>>>> a862603a
+	unsignedMessage, err := ti.createUnsignedMessage(arg)
 	if err != nil {
 		return nil, err
 	}
@@ -136,14 +124,9 @@
 	return ti.createTransaction(arg), nil
 }
 
-<<<<<<< HEAD
 func (ti *transactionInteractor) createUnsignedMessage(arg data.ArgCreateTransaction) ([]byte, error) {
+	arg.Signature = ""
 	tx := ti.createTransaction(arg)
-=======
-func (ti *transactionInteractor) createUnsignedMessage(arg ArgCreateTransaction) ([]byte, error) {
-	arg.Signature = ""
-	tx := ti.CreateTransaction(arg)
->>>>>>> a862603a
 
 	return json.Marshal(tx)
 }
