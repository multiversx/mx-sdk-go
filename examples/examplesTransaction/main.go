package main

import (
	"context"
	"time"

	"github.com/ElrondNetwork/elrond-go-crypto/signing"
	"github.com/ElrondNetwork/elrond-go-crypto/signing/ed25519"
	logger "github.com/ElrondNetwork/elrond-go-logger"
	"github.com/ElrondNetwork/elrond-sdk-erdgo/blockchain"
	"github.com/ElrondNetwork/elrond-sdk-erdgo/blockchain/cryptoProvider"
	"github.com/ElrondNetwork/elrond-sdk-erdgo/builders"
	"github.com/ElrondNetwork/elrond-sdk-erdgo/core"
	"github.com/ElrondNetwork/elrond-sdk-erdgo/examples"
	"github.com/ElrondNetwork/elrond-sdk-erdgo/interactors"
)

var (
	suite  = ed25519.NewEd25519()
	keyGen = signing.NewKeyGenerator(suite)
	log    = logger.GetOrCreate("elrond-sdk-erdgo/examples/examplesTransaction")
)

func main() {
	_ = logger.SetLogLevel("*:DEBUG")

	args := blockchain.ArgsElrondProxy{
		ProxyURL:            examples.TestnetGateway,
		Client:              nil,
		SameScState:         false,
		ShouldBeSynced:      false,
		FinalityCheck:       false,
		CacheExpirationTime: time.Minute,
		EntityType:          core.Proxy,
	}
	ep, err := blockchain.NewElrondProxy(args)
	if err != nil {
		log.Error("error creating proxy", "error", err)
		return
	}

	w := interactors.NewWallet()

	privateKey, err := w.LoadPrivateKeyFromPemData([]byte(examples.AlicePemContents))
	if err != nil {
		log.Error("unable to load alice.pem", "error", err)
		return
	}
	// Generate address from private key
	address, err := w.GetAddressFromPrivateKey(privateKey)
	if err != nil {
		log.Error("unable to load the address from the private key", "error", err)
		return
	}

	// netConfigs can be used multiple times (for example when sending multiple transactions) as to improve the
	// responsiveness of the system
	netConfigs, err := ep.GetNetworkConfig(context.Background())
	if err != nil {
		log.Error("unable to get the network configs", "error", err)
		return
	}

	transactionArguments, err := ep.GetDefaultTransactionArguments(context.Background(), address, netConfigs)
	if err != nil {
		log.Error("unable to prepare the transaction creation arguments", "error", err)
		return
	}

	transactionArguments.RcvAddr = address.AddressAsBech32String() // send to self
	transactionArguments.Value = "1000000000000000000"             // 1EGLD

	holder, _ := cryptoProvider.NewCryptoComponentsHolder(keyGen, privateKey)
	txBuilder, err := builders.NewTxBuilder(cryptoProvider.NewSigner())
	if err != nil {
		log.Error("unable to prepare the transaction creation arguments", "error", err)
		return
	}

	ti, err := interactors.NewTransactionInteractor(ep, txBuilder)
	if err != nil {
		log.Error("error creating transaction interactor", "error", err)
		return
	}

<<<<<<< HEAD
	tx, err := ti.ApplyUserSignatureAndGenerateTx(privateKey, transactionArguments)
=======
	tx, err := ti.ApplySignatureAndGenerateTx(holder, transactionArguments)
>>>>>>> 9e29bfd7
	if err != nil {
		log.Error("error creating transaction", "error", err)
		return
	}
	ti.AddTransaction(tx)

	// a new transaction with the signature done on the hash of the transaction
	// it's ok to reuse the arguments here, they will be copied, anyway
	transactionArguments.Version = 2
	transactionArguments.Options = 1
	transactionArguments.Nonce++ // do not forget to increment the nonce, otherwise you will get 2 transactions
	// with the same nonce (only one of them will get executed)
<<<<<<< HEAD
	txSigOnHash, err := ti.ApplyUserSignatureAndGenerateTx(privateKey, transactionArguments)
=======
	txSigOnHash, err := ti.ApplySignatureAndGenerateTx(holder, transactionArguments)
>>>>>>> 9e29bfd7
	if err != nil {
		log.Error("error creating transaction", "error", err)
		return
	}
	ti.AddTransaction(txSigOnHash)

	hashes, err := ti.SendTransactionsAsBunch(context.Background(), 100)
	if err != nil {
		log.Error("error sending transaction", "error", err)
		return
	}

	log.Info("transactions sent", "hashes", hashes)
}<|MERGE_RESOLUTION|>--- conflicted
+++ resolved
@@ -83,11 +83,7 @@
 		return
 	}
 
-<<<<<<< HEAD
-	tx, err := ti.ApplyUserSignatureAndGenerateTx(privateKey, transactionArguments)
-=======
-	tx, err := ti.ApplySignatureAndGenerateTx(holder, transactionArguments)
->>>>>>> 9e29bfd7
+	tx, err := ti.ApplyUserSignatureAndGenerateTx(holder, transactionArguments)
 	if err != nil {
 		log.Error("error creating transaction", "error", err)
 		return
@@ -100,11 +96,7 @@
 	transactionArguments.Options = 1
 	transactionArguments.Nonce++ // do not forget to increment the nonce, otherwise you will get 2 transactions
 	// with the same nonce (only one of them will get executed)
-<<<<<<< HEAD
-	txSigOnHash, err := ti.ApplyUserSignatureAndGenerateTx(privateKey, transactionArguments)
-=======
-	txSigOnHash, err := ti.ApplySignatureAndGenerateTx(holder, transactionArguments)
->>>>>>> 9e29bfd7
+	txSigOnHash, err := ti.ApplyUserSignatureAndGenerateTx(holder, transactionArguments)
 	if err != nil {
 		log.Error("error creating transaction", "error", err)
 		return
