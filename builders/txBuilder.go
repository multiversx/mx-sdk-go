--- conflicted
+++ resolved
@@ -37,46 +37,16 @@
 	}, nil
 }
 
-<<<<<<< HEAD
-// createTransaction assembles a transaction from the provided arguments
-func (builder *txBuilder) createTransaction(arg data.ArgCreateTransaction) *data.Transaction {
-	return &data.Transaction{
-		Nonce:             arg.Nonce,
-		Value:             arg.Value,
-		RcvAddr:           arg.RcvAddr,
-		SndAddr:           arg.SndAddr,
-		GasPrice:          arg.GasPrice,
-		GasLimit:          arg.GasLimit,
-		Data:              arg.Data,
-		Signature:         arg.Signature,
-		ChainID:           arg.ChainID,
-		Version:           arg.Version,
-		Options:           arg.Options,
-		GuardianAddr:      arg.GuardianAddr,
-		GuardianSignature: arg.GuardianSignature,
-	}
-}
-
-// ApplyUserSignatureAndGenerateTx will apply the corresponding sender and compute the signature field and
-// generate the transaction instance
-func (builder *txBuilder) ApplyUserSignatureAndGenerateTx(
-	cryptoHolder core.CryptoComponentsHolder,
-	arg data.ArgCreateTransaction,
-) (*data.Transaction, error) {
-	arg.SndAddr = cryptoHolder.GetBech32()
-	unsignedTx, err := builder.CreateUnsignedTransaction(arg)
-	if err != nil {
-		return nil, err
-	}
-=======
-// ApplySignature will apply the corresponding sender and compute and set the signature field
-func (builder *txBuilder) ApplySignature(
+// ApplyUserSignature will apply the corresponding sender and compute and set the user signature field
+func (builder *txBuilder) ApplyUserSignature(
 	cryptoHolder core.CryptoComponentsHolder,
 	tx *transaction.FrontendTransaction,
 ) error {
 	tx.Sender = cryptoHolder.GetBech32()
-	unsignedMessage := builder.createUnsignedTx(tx)
->>>>>>> a25bb756
+	unsignedTx, err := builder.CreateUnsignedTransaction(tx)
+	if err != nil {
+		return nil, err
+	}
 
 	signature, err := builder.signTx(unsignedTx, cryptoHolder)
 	if err != nil {
@@ -216,7 +186,6 @@
 	}, nil
 }
 
-<<<<<<< HEAD
 // TransactionToUnsignedTx returns a shallow clone of the transaction, that has the signature fields set to nil
 func TransactionToUnsignedTx(tx *data.Transaction) *data.Transaction {
 	unsignedTx := *tx
@@ -225,17 +194,10 @@
 	return &unsignedTx
 }
 
-func (builder *txBuilder) CreateUnsignedTransaction(arg data.ArgCreateTransaction) (*data.Transaction, error) {
+func (builder *txBuilder) createUnsignedTx(arg data.ArgCreateTransaction) *data.Transaction {
 	tx := builder.createTransaction(arg)
 
 	return TransactionToUnsignedTx(tx), nil
-=======
-func (builder *txBuilder) createUnsignedTx(tx *transaction.FrontendTransaction) *transaction.FrontendTransaction {
-	copiedTransaction := *tx
-	copiedTransaction.Signature = ""
-
-	return &copiedTransaction
->>>>>>> a25bb756
 }
 
 // IsInterfaceNil returns true if there is no value under the interface
