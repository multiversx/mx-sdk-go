--- conflicted
+++ resolved
@@ -3,23 +3,16 @@
 import "errors"
 
 var (
-<<<<<<< HEAD
-	errNotEnoughResponses           = errors.New("not enough responses to compute a valid price")
-	errInvalidMinNumberOfResults    = errors.New("invalid minimum number of results")
-	errInvalidNumberOfPriceFetchers = errors.New("invalid number of price fetchers")
-	errNilPriceFetcher              = errors.New("nil price fetcher")
-	errEmptyArgsPairsSlice          = errors.New("empty pair arguments slice")
-	errNilArgsPair                  = errors.New("nil pair argument")
-	errInvalidPercentDifference     = errors.New("invalid percentage difference")
-	errInvalidTrimPrecision         = errors.New("invalid trim precision")
-	errNilPriceNotifee              = errors.New("nil price notifee")
-=======
 	errNotEnoughResponses                  = errors.New("not enough responses to compute a valid price")
 	errInvalidMinNumberOfResults           = errors.New("invalid minimum number of results")
 	errInvalidNumberOfPriceFetchers        = errors.New("invalid number of price fetchers")
 	errNilPriceFetcher                     = errors.New("nil price fetcher")
+	errEmptyArgsPairsSlice                 = errors.New("empty pair arguments slice")
+	errNilArgsPair                         = errors.New("nil pair argument")
+	errInvalidPercentDifference            = errors.New("invalid percentage difference")
+	errInvalidTrimPrecision                = errors.New("invalid trim precision")
+	errNilPriceNotifee                     = errors.New("nil price notifee")
 	errInvalidNumOfElementsToComputeMedian = errors.New("invalid number of elements to compute the median")
->>>>>>> 75bb7b8b
 
 	// ErrInvalidResponseData signals that an invalid response has been provided
 	ErrInvalidResponseData = errors.New("invalid response data")
