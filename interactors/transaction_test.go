package interactors

import (
	"context"
	"math/big"
	"testing"
	"time"

	"github.com/ElrondNetwork/elrond-sdk-erdgo/builders"
	"github.com/ElrondNetwork/elrond-sdk-erdgo/data"
	"github.com/ElrondNetwork/elrond-sdk-erdgo/testsCommon"
	"github.com/stretchr/testify/assert"
	"github.com/stretchr/testify/require"
)

func TestTransactionInteractor_SendTransactionsAsBunch_OneTransaction(t *testing.T) {
	t.Parallel()

	proxy := &testsCommon.ProxyStub{
		SendTransactionsCalled: func(tx []*data.Transaction) ([]string, error) {
			var msgs []string
			for i := 0; i < len(tx); i++ {
				msgs = append(msgs, "SUCCESS")
			}
			return msgs, nil
		},
	}

	holder := &testsCommon.CryptoComponentsHolderStub{
		GetBech32Called: func() string {
			return "erd1l20m7kzfht5rhdnd4zvqr82egk7m4nvv3zk06yw82zqmrt9kf0zsf9esqq"
		},
	}

	txBuilder, _ := builders.NewTxBuilder(&testsCommon.SignerStub{})

	ti, err := NewTransactionInteractor(proxy, txBuilder)
	assert.Nil(t, err, "Error on transaction interactor constructor")

	value := big.NewInt(999)
	args := data.ArgCreateTransaction{
		Value:     value.String(),
		RcvAddr:   "erd12dnfhej64s6c56ka369gkyj3hwv5ms0y5rxgsk2k7hkd2vuk7rvqxkalsa",
		SndAddr:   holder.GetBech32(),
		GasPrice:  10,
		GasLimit:  100000,
		Data:      []byte(""),
		Signature: "394c6f1375f6511dd281465fb9dd7caf013b6512a8f8ac278bbe2151cbded89da28bd539bc1c1c7884835742712c826900c092edb24ac02de9015f0f494f6c0a",
		ChainID:   "integration test chain id",
		Version:   uint32(1),
	}
<<<<<<< HEAD
	tx, err := ti.ApplyUserSignatureAndGenerateTx(make([]byte, 0), args)
=======
	tx, err := ti.ApplySignatureAndGenerateTx(holder, args)
>>>>>>> 9e29bfd7
	require.Nil(t, err)
	ti.AddTransaction(tx)

	msg, err := ti.SendTransactionsAsBunch(context.Background(), 1)
	assert.Nil(t, err)
	assert.NotNil(t, msg)
}

func TestTransactionInteractor_SendTransactionsAsBunch_MultipleTransactions(t *testing.T) {
	t.Parallel()

	proxy := &testsCommon.ProxyStub{
		SendTransactionsCalled: func(tx []*data.Transaction) ([]string, error) {
			var msgs []string
			for i := 0; i < len(tx); i++ {
				msgs = append(msgs, "SUCCESS")
			}
			return msgs, nil
		},
	}

	holder := &testsCommon.CryptoComponentsHolderStub{
		GetBech32Called: func() string {
			return "erd1l20m7kzfht5rhdnd4zvqr82egk7m4nvv3zk06yw82zqmrt9kf0zsf9esqq"
		},
	}

	txBuilder, _ := builders.NewTxBuilder(&testsCommon.SignerStub{})

	ti, err := NewTransactionInteractor(proxy, txBuilder)
	assert.Nil(t, err, "Error on transaction interactor constructor")

	value := big.NewInt(999)
	nonce := uint64(0)
	ti.SetTimeBetweenBunches(time.Millisecond)
	for nonce < 10000 {
		args := data.ArgCreateTransaction{
			Nonce:     nonce,
			Value:     value.String(),
			RcvAddr:   "erd12dnfhej64s6c56ka369gkyj3hwv5ms0y5rxgsk2k7hkd2vuk7rvqxkalsa",
			SndAddr:   "erd1l20m7kzfht5rhdnd4zvqr82egk7m4nvv3zk06yw82zqmrt9kf0zsf9esqq",
			GasPrice:  10,
			GasLimit:  100000,
			Data:      []byte(""),
			Signature: "394c6f1375f6511dd281465fb9dd7caf013b6512a8f8ac278bbe2151cbded89da28bd539bc1c1c7884835742712c826900c092edb24ac02de9015f0f494f6c0a",
			ChainID:   "integration test chain id",
			Version:   uint32(1),
		}
<<<<<<< HEAD
		tx, errGenerate := ti.ApplyUserSignatureAndGenerateTx(make([]byte, 0), args)
=======
		tx, errGenerate := ti.ApplySignatureAndGenerateTx(holder, args)
>>>>>>> 9e29bfd7
		require.Nil(t, errGenerate)
		ti.AddTransaction(tx)
		nonce++
	}

	msg, err := ti.SendTransactionsAsBunch(context.Background(), 1000)
	assert.Nil(t, err)
	assert.NotNil(t, msg)
}

func TestTransactionInteractor_SendTransactionsAsBunch(t *testing.T) {
	t.Parallel()

	sendCalled := 0
	proxy := &testsCommon.ProxyStub{
		SendTransactionsCalled: func(txs []*data.Transaction) ([]string, error) {
			sendCalled++

			return make([]string, len(txs)), nil
		},
	}
	txBuilder, _ := builders.NewTxBuilder(&testsCommon.SignerStub{})
	ti, _ := NewTransactionInteractor(proxy, txBuilder)
	ti.SetTimeBetweenBunches(time.Millisecond)

	ti.AddTransaction(&data.Transaction{})
	hashes, err := ti.SendTransactionsAsBunch(context.Background(), 0)
	assert.Nil(t, hashes)
	assert.Equal(t, ErrInvalidValue, err)

	hashes, err = ti.SendTransactionsAsBunch(context.Background(), 1)
	assert.Equal(t, 1, len(hashes))
	assert.Equal(t, 1, sendCalled)
	assert.Nil(t, err)

	sendCalled = 0
	hashes, err = ti.SendTransactionsAsBunch(context.Background(), 2)
	assert.Equal(t, 0, len(hashes))
	assert.Equal(t, 0, sendCalled)
	assert.Nil(t, err)

	sendCalled = 0
	ti.AddTransaction(&data.Transaction{})
	hashes, err = ti.SendTransactionsAsBunch(context.Background(), 2)
	assert.Equal(t, 1, len(hashes))
	assert.Equal(t, 1, sendCalled)
	assert.Nil(t, err)

	sendCalled = 0
	numTxs := 2
	for i := 0; i < numTxs; i++ {
		ti.AddTransaction(&data.Transaction{})
	}
	hashes, err = ti.SendTransactionsAsBunch(context.Background(), 2)
	assert.Equal(t, numTxs, len(hashes))
	assert.Equal(t, 1, sendCalled)
	assert.Nil(t, err)

	sendCalled = 0
	numTxs = 101
	for i := 0; i < numTxs; i++ {
		ti.AddTransaction(&data.Transaction{})
	}
	hashes, err = ti.SendTransactionsAsBunch(context.Background(), 2)
	assert.Equal(t, numTxs, len(hashes))
	assert.Equal(t, 51, sendCalled)
	assert.Nil(t, err)
}<|MERGE_RESOLUTION|>--- conflicted
+++ resolved
@@ -49,11 +49,7 @@
 		ChainID:   "integration test chain id",
 		Version:   uint32(1),
 	}
-<<<<<<< HEAD
-	tx, err := ti.ApplyUserSignatureAndGenerateTx(make([]byte, 0), args)
-=======
-	tx, err := ti.ApplySignatureAndGenerateTx(holder, args)
->>>>>>> 9e29bfd7
+	tx, err := ti.ApplyUserSignatureAndGenerateTx(holder, args)
 	require.Nil(t, err)
 	ti.AddTransaction(tx)
 
@@ -102,11 +98,7 @@
 			ChainID:   "integration test chain id",
 			Version:   uint32(1),
 		}
-<<<<<<< HEAD
-		tx, errGenerate := ti.ApplyUserSignatureAndGenerateTx(make([]byte, 0), args)
-=======
-		tx, errGenerate := ti.ApplySignatureAndGenerateTx(holder, args)
->>>>>>> 9e29bfd7
+		tx, errGenerate := ti.ApplyUserSignatureAndGenerateTx(holder, args)
 		require.Nil(t, errGenerate)
 		ti.AddTransaction(tx)
 		nonce++
