--- conflicted
+++ resolved
@@ -1006,143 +1006,6 @@
 	})
 }
 
-<<<<<<< HEAD
-func TestProxy_IsDataTrieMigrated(t *testing.T) {
-	t.Parallel()
-
-	expectedErr := errors.New("expected error")
-	validAddress := data.NewAddressFromBytes(bytes.Repeat([]byte("1"), 32))
-	t.Run("nil address", func(t *testing.T) {
-		t.Parallel()
-
-		httpClient := createMockClientRespondingBytes(make([]byte, 0))
-		args := createMockArgsProxy(httpClient)
-		ep, _ := NewProxy(args)
-
-		isMigrated, err := ep.IsDataTrieMigrated(context.Background(), nil)
-		assert.False(t, isMigrated)
-		assert.Equal(t, ErrNilAddress, err)
-	})
-	t.Run("invalid bech32 address", func(t *testing.T) {
-		t.Parallel()
-
-		httpClient := createMockClientRespondingBytes(make([]byte, 0))
-		args := createMockArgsProxy(httpClient)
-		ep, _ := NewProxy(args)
-
-		invalidAddress := data.NewAddressFromBytes([]byte("invalid"))
-
-		isMigrated, err := ep.IsDataTrieMigrated(context.Background(), invalidAddress)
-		assert.False(t, isMigrated)
-		assert.True(t, strings.Contains(err.Error(), "wrong size when encoding address"))
-	})
-	t.Run("http client errors", func(t *testing.T) {
-		t.Parallel()
-
-		httpClient := createMockClientRespondingError(expectedErr)
-		args := createMockArgsProxy(httpClient)
-		ep, _ := NewProxy(args)
-
-		isMigrated, err := ep.IsDataTrieMigrated(context.Background(), validAddress)
-		assert.False(t, isMigrated)
-		assert.ErrorIs(t, err, expectedErr)
-	})
-	t.Run("invalid status", func(t *testing.T) {
-		t.Parallel()
-
-		httpClient := createMockClientRespondingBytesWithStatus(make([]byte, 0), http.StatusNotFound)
-		args := createMockArgsProxy(httpClient)
-		ep, _ := NewProxy(args)
-
-		isMigrated, err := ep.IsDataTrieMigrated(context.Background(), validAddress)
-		assert.False(t, isMigrated)
-		assert.ErrorIs(t, err, ErrHTTPStatusCodeIsNotOK)
-	})
-	t.Run("invalid response bytes", func(t *testing.T) {
-		t.Parallel()
-
-		httpClient := createMockClientRespondingBytes([]byte("invalid json"))
-		args := createMockArgsProxy(httpClient)
-		ep, _ := NewProxy(args)
-
-		isMigrated, err := ep.IsDataTrieMigrated(context.Background(), validAddress)
-		assert.False(t, isMigrated)
-		assert.NotNil(t, err)
-	})
-	t.Run("response returned error", func(t *testing.T) {
-		t.Parallel()
-
-		response := &data.IsDataTrieMigratedResponse{
-			Error: expectedErr.Error(),
-		}
-		responseBytes, _ := json.Marshal(response)
-
-		httpClient := createMockClientRespondingBytes(responseBytes)
-		args := createMockArgsProxy(httpClient)
-		ep, _ := NewProxy(args)
-
-		isMigrated, err := ep.IsDataTrieMigrated(context.Background(), validAddress)
-		assert.False(t, isMigrated)
-		assert.NotNil(t, err)
-		assert.Equal(t, expectedErr.Error(), err.Error())
-	})
-	t.Run("isMigrated key not found in map", func(t *testing.T) {
-		t.Parallel()
-
-		responseMap := make(map[string]bool)
-		responseMap["random key"] = true
-
-		response := &data.IsDataTrieMigratedResponse{
-			Data: responseMap,
-		}
-		responseBytes, _ := json.Marshal(response)
-
-		httpClient := createMockClientRespondingBytes(responseBytes)
-		args := createMockArgsProxy(httpClient)
-		ep, _ := NewProxy(args)
-
-		isMigrated, err := ep.IsDataTrieMigrated(context.Background(), validAddress)
-		assert.False(t, isMigrated)
-		assert.Contains(t, err.Error(), "isMigrated key not found in response map")
-	})
-	t.Run("migrated trie", func(t *testing.T) {
-		t.Parallel()
-
-		responseMap := make(map[string]bool)
-		responseMap["isMigrated"] = true
-
-		response := &data.IsDataTrieMigratedResponse{
-			Data: responseMap,
-		}
-		responseBytes, _ := json.Marshal(response)
-
-		httpClient := createMockClientRespondingBytes(responseBytes)
-		args := createMockArgsProxy(httpClient)
-		ep, _ := NewProxy(args)
-
-		isMigrated, err := ep.IsDataTrieMigrated(context.Background(), validAddress)
-		assert.True(t, isMigrated)
-		assert.Nil(t, err)
-	})
-	t.Run("not migrated trie", func(t *testing.T) {
-		t.Parallel()
-
-		responseMap := make(map[string]bool)
-		responseMap["isMigrated"] = false
-
-		response := &data.IsDataTrieMigratedResponse{
-			Data: responseMap,
-		}
-		responseBytes, _ := json.Marshal(response)
-
-		httpClient := createMockClientRespondingBytes(responseBytes)
-		args := createMockArgsProxy(httpClient)
-		ep, _ := NewProxy(args)
-
-		isMigrated, err := ep.IsDataTrieMigrated(context.Background(), validAddress)
-		assert.False(t, isMigrated)
-		assert.Nil(t, err)
-=======
 func TestProxy_GetGuardianData(t *testing.T) {
 	t.Parallel()
 
@@ -1201,6 +1064,143 @@
 		require.Nil(t, err)
 
 		require.Equal(t, expectedGuardianData, response)
->>>>>>> f9342382
+	})
+}
+
+func TestProxy_IsDataTrieMigrated(t *testing.T) {
+	t.Parallel()
+
+	expectedErr := errors.New("expected error")
+	validAddress := data.NewAddressFromBytes(bytes.Repeat([]byte("1"), 32))
+	t.Run("nil address", func(t *testing.T) {
+		t.Parallel()
+
+		httpClient := createMockClientRespondingBytes(make([]byte, 0))
+		args := createMockArgsProxy(httpClient)
+		ep, _ := NewProxy(args)
+
+		isMigrated, err := ep.IsDataTrieMigrated(context.Background(), nil)
+		assert.False(t, isMigrated)
+		assert.Equal(t, ErrNilAddress, err)
+	})
+	t.Run("invalid bech32 address", func(t *testing.T) {
+		t.Parallel()
+
+		httpClient := createMockClientRespondingBytes(make([]byte, 0))
+		args := createMockArgsProxy(httpClient)
+		ep, _ := NewProxy(args)
+
+		invalidAddress := data.NewAddressFromBytes([]byte("invalid"))
+
+		isMigrated, err := ep.IsDataTrieMigrated(context.Background(), invalidAddress)
+		assert.False(t, isMigrated)
+		assert.True(t, strings.Contains(err.Error(), "wrong size when encoding address"))
+	})
+	t.Run("http client errors", func(t *testing.T) {
+		t.Parallel()
+
+		httpClient := createMockClientRespondingError(expectedErr)
+		args := createMockArgsProxy(httpClient)
+		ep, _ := NewProxy(args)
+
+		isMigrated, err := ep.IsDataTrieMigrated(context.Background(), validAddress)
+		assert.False(t, isMigrated)
+		assert.ErrorIs(t, err, expectedErr)
+	})
+	t.Run("invalid status", func(t *testing.T) {
+		t.Parallel()
+
+		httpClient := createMockClientRespondingBytesWithStatus(make([]byte, 0), http.StatusNotFound)
+		args := createMockArgsProxy(httpClient)
+		ep, _ := NewProxy(args)
+
+		isMigrated, err := ep.IsDataTrieMigrated(context.Background(), validAddress)
+		assert.False(t, isMigrated)
+		assert.ErrorIs(t, err, ErrHTTPStatusCodeIsNotOK)
+	})
+	t.Run("invalid response bytes", func(t *testing.T) {
+		t.Parallel()
+
+		httpClient := createMockClientRespondingBytes([]byte("invalid json"))
+		args := createMockArgsProxy(httpClient)
+		ep, _ := NewProxy(args)
+
+		isMigrated, err := ep.IsDataTrieMigrated(context.Background(), validAddress)
+		assert.False(t, isMigrated)
+		assert.NotNil(t, err)
+	})
+	t.Run("response returned error", func(t *testing.T) {
+		t.Parallel()
+
+		response := &data.IsDataTrieMigratedResponse{
+			Error: expectedErr.Error(),
+		}
+		responseBytes, _ := json.Marshal(response)
+
+		httpClient := createMockClientRespondingBytes(responseBytes)
+		args := createMockArgsProxy(httpClient)
+		ep, _ := NewProxy(args)
+
+		isMigrated, err := ep.IsDataTrieMigrated(context.Background(), validAddress)
+		assert.False(t, isMigrated)
+		assert.NotNil(t, err)
+		assert.Equal(t, expectedErr.Error(), err.Error())
+	})
+	t.Run("isMigrated key not found in map", func(t *testing.T) {
+		t.Parallel()
+
+		responseMap := make(map[string]bool)
+		responseMap["random key"] = true
+
+		response := &data.IsDataTrieMigratedResponse{
+			Data: responseMap,
+		}
+		responseBytes, _ := json.Marshal(response)
+
+		httpClient := createMockClientRespondingBytes(responseBytes)
+		args := createMockArgsProxy(httpClient)
+		ep, _ := NewProxy(args)
+
+		isMigrated, err := ep.IsDataTrieMigrated(context.Background(), validAddress)
+		assert.False(t, isMigrated)
+		assert.Contains(t, err.Error(), "isMigrated key not found in response map")
+	})
+	t.Run("migrated trie", func(t *testing.T) {
+		t.Parallel()
+
+		responseMap := make(map[string]bool)
+		responseMap["isMigrated"] = true
+
+		response := &data.IsDataTrieMigratedResponse{
+			Data: responseMap,
+		}
+		responseBytes, _ := json.Marshal(response)
+
+		httpClient := createMockClientRespondingBytes(responseBytes)
+		args := createMockArgsProxy(httpClient)
+		ep, _ := NewProxy(args)
+
+		isMigrated, err := ep.IsDataTrieMigrated(context.Background(), validAddress)
+		assert.True(t, isMigrated)
+		assert.Nil(t, err)
+	})
+	t.Run("not migrated trie", func(t *testing.T) {
+		t.Parallel()
+
+		responseMap := make(map[string]bool)
+		responseMap["isMigrated"] = false
+
+		response := &data.IsDataTrieMigratedResponse{
+			Data: responseMap,
+		}
+		responseBytes, _ := json.Marshal(response)
+
+		httpClient := createMockClientRespondingBytes(responseBytes)
+		args := createMockArgsProxy(httpClient)
+		ep, _ := NewProxy(args)
+
+		isMigrated, err := ep.IsDataTrieMigrated(context.Background(), validAddress)
+		assert.False(t, isMigrated)
+		assert.Nil(t, err)
 	})
 }