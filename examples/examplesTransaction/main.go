package main

import (
	"context"
	"time"

	"github.com/multiversx/mx-chain-crypto-go/signing"
	"github.com/multiversx/mx-chain-crypto-go/signing/ed25519"
	logger "github.com/multiversx/mx-chain-logger-go"
	"github.com/multiversx/mx-sdk-go/blockchain"
	"github.com/multiversx/mx-sdk-go/blockchain/cryptoProvider"
	"github.com/multiversx/mx-sdk-go/builders"
	"github.com/multiversx/mx-sdk-go/core"
	"github.com/multiversx/mx-sdk-go/examples"
	"github.com/multiversx/mx-sdk-go/interactors"
)

var (
	suite  = ed25519.NewEd25519()
	keyGen = signing.NewKeyGenerator(suite)
	log    = logger.GetOrCreate("mx-sdk-go/examples/examplesTransaction")
)

func main() {
	_ = logger.SetLogLevel("*:DEBUG")

	args := blockchain.ArgsProxy{
		ProxyURL:            examples.TestnetGateway,
		Client:              nil,
		SameScState:         false,
		ShouldBeSynced:      false,
		FinalityCheck:       false,
		CacheExpirationTime: time.Minute,
		EntityType:          core.Proxy,
	}
	ep, err := blockchain.NewProxy(args)
	if err != nil {
		log.Error("error creating proxy", "error", err)
		return
	}

	w := interactors.NewWallet()

	privateKey, err := w.LoadPrivateKeyFromPemData([]byte(examples.AlicePemContents))
	if err != nil {
		log.Error("unable to load alice.pem", "error", err)
		return
	}
	// Generate address from private key
	address, err := w.GetAddressFromPrivateKey(privateKey)
	if err != nil {
		log.Error("unable to load the address from the private key", "error", err)
		return
	}

	// netConfigs can be used multiple times (for example when sending multiple transactions) as to improve the
	// responsiveness of the system
	netConfigs, err := ep.GetNetworkConfig(context.Background())
	if err != nil {
		log.Error("unable to get the network configs", "error", err)
		return
	}

	tx, _, err := ep.GetDefaultTransactionArguments(context.Background(), address, netConfigs)
	if err != nil {
		log.Error("unable to prepare the transaction creation arguments", "error", err)
		return
	}

	tx.Receiver = address.AddressAsBech32String() // send to self
	tx.Value = "1000000000000000000"              // 1EGLD

	holder, _ := cryptoProvider.NewCryptoComponentsHolder(keyGen, privateKey)
	txBuilder, err := builders.NewTxBuilder(cryptoProvider.NewSigner())
	if err != nil {
		log.Error("unable to prepare the transaction creation arguments", "error", err)
		return
	}

	ti, err := interactors.NewTransactionInteractor(ep, txBuilder)
	if err != nil {
		log.Error("error creating transaction interactor", "error", err)
		return
	}

<<<<<<< HEAD
	tx, err := ti.ApplyUserSignatureAndGenerateTx(holder, transactionArguments)
=======
	err = ti.ApplySignature(holder, &tx)
>>>>>>> a25bb756
	if err != nil {
		log.Error("error signing transaction", "error", err)
		return
	}
	ti.AddTransaction(&tx)

	// a new transaction with the signature done on the hash of the transaction
	// it's ok to reuse the arguments here, they will be copied, anyway
	tx.Version = 2
	tx.Options = 1
	tx.Nonce++ // do not forget to increment the nonce, otherwise you will get 2 transactions
	// with the same nonce (only one of them will get executed)
<<<<<<< HEAD
	txSigOnHash, err := ti.ApplyUserSignatureAndGenerateTx(holder, transactionArguments)
=======
	err = ti.ApplySignature(holder, &tx)
>>>>>>> a25bb756
	if err != nil {
		log.Error("error creating transaction", "error", err)
		return
	}
	ti.AddTransaction(&tx)

	hashes, err := ti.SendTransactionsAsBunch(context.Background(), 100)
	if err != nil {
		log.Error("error sending transaction", "error", err)
		return
	}

	log.Info("transactions sent", "hashes", hashes)
}<|MERGE_RESOLUTION|>--- conflicted
+++ resolved
@@ -83,11 +83,7 @@
 		return
 	}
 
-<<<<<<< HEAD
-	tx, err := ti.ApplyUserSignatureAndGenerateTx(holder, transactionArguments)
-=======
-	err = ti.ApplySignature(holder, &tx)
->>>>>>> a25bb756
+	err = ti.ApplyUserSignature(holder, &tx)
 	if err != nil {
 		log.Error("error signing transaction", "error", err)
 		return
@@ -100,11 +96,7 @@
 	tx.Options = 1
 	tx.Nonce++ // do not forget to increment the nonce, otherwise you will get 2 transactions
 	// with the same nonce (only one of them will get executed)
-<<<<<<< HEAD
-	txSigOnHash, err := ti.ApplyUserSignatureAndGenerateTx(holder, transactionArguments)
-=======
-	err = ti.ApplySignature(holder, &tx)
->>>>>>> a25bb756
+	err = ti.ApplyUserSignature(holder, &tx)
 	if err != nil {
 		log.Error("error creating transaction", "error", err)
 		return
