--- conflicted
+++ resolved
@@ -29,16 +29,6 @@
 		assert.Nil(t, pf)
 		assert.Equal(t, errNilResponseGetter, err)
 	})
-<<<<<<< HEAD
-	t.Run("nil responseGetter should error", func(t *testing.T) {
-		t.Parallel()
-
-		pf, err := NewPriceFetcher(BinanceName, nil)
-		assert.Nil(t, pf)
-		assert.Equal(t, errNilResponseGetter, err)
-	})
-=======
->>>>>>> 4f14bfbe
 	t.Run("should work", func(t *testing.T) {
 		t.Parallel()
 
