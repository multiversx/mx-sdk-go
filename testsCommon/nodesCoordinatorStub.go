--- conflicted
+++ resolved
@@ -12,18 +12,11 @@
 	GetValidatorsRewardsAddressesCalled               func(randomness []byte, round uint64, shardId uint32, epoch uint32) ([]string, error)
 	GetValidatorWithPublicKeyCalled                   func(publicKey []byte) (validator nodesCoordinator.Validator, shardId uint32, err error)
 	GetAllValidatorsPublicKeysCalled                  func() (map[uint32][][]byte, error)
-<<<<<<< HEAD
-	GetWaitingEpochsLeftForPublicKeyCalled            func(publicKey []byte) (uint32, error)
-=======
->>>>>>> 888942f2
 	ConsensusGroupSizeCalled                          func(shardID uint32) int
 	SetNodesConfigFromValidatorsInfoCalled            func(epoch uint32, randomness []byte, validatorsInfo []*state.ShardValidatorInfo) error
 	IsEpochInConfigCalled                             func(epoch uint32) bool
 	GetAllShuffledOutValidatorsPublicKeysCalled       func(epoch uint32) (map[uint32][][]byte, error)
-<<<<<<< HEAD
-=======
 	GetWaitingEpochsLeftForPublicKeyCalled            func(publicKey []byte) (uint32, error)
->>>>>>> 888942f2
 	GetShuffledOutToAuctionValidatorsPublicKeysCalled func(epoch uint32) (map[uint32][][]byte, error)
 }
 
@@ -74,14 +67,6 @@
 	}
 
 	return nil, nil
-}
-
-// GetWaitingEpochsLeftForPublicKey -
-func (ncm *NodesCoordinatorStub) GetWaitingEpochsLeftForPublicKey(publicKey []byte) (uint32, error) {
-	if ncm.GetWaitingEpochsLeftForPublicKeyCalled != nil {
-		return ncm.GetWaitingEpochsLeftForPublicKeyCalled(publicKey)
-	}
-	return 0, nil
 }
 
 // GetValidatorsIndexes -
@@ -200,9 +185,6 @@
 	if ncm.GetAllShuffledOutValidatorsPublicKeysCalled != nil {
 		return ncm.GetAllShuffledOutValidatorsPublicKeysCalled(epoch)
 	}
-<<<<<<< HEAD
-	return make(map[uint32][][]byte), nil
-=======
 
 	return nil, nil
 }
@@ -214,7 +196,6 @@
 	}
 
 	return 0, nil
->>>>>>> 888942f2
 }
 
 // GetShuffledOutToAuctionValidatorsPublicKeys -
@@ -222,10 +203,7 @@
 	if ncm.GetShuffledOutToAuctionValidatorsPublicKeysCalled != nil {
 		return ncm.GetShuffledOutToAuctionValidatorsPublicKeysCalled(epoch)
 	}
-<<<<<<< HEAD
-=======
-
->>>>>>> 888942f2
+
 	return make(map[uint32][][]byte), nil
 }
 
