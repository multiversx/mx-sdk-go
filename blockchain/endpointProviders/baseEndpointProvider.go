package endpointProviders

import "fmt"

const (
<<<<<<< HEAD
	networkConfig            = "network/config"
	networkEconomics         = "network/economics"
	ratingsConfig            = "network/ratings"
	enableEpochsConfig       = "network/enable-epochs"
	account                  = "address/%s"
	esdt                     = "address/%s/esdt/%s"
	nft                      = "address/%s/nft/%s/nonce/%d"
	costTransaction          = "transaction/cost"
	sendTransaction          = "transaction/send"
	sendMultipleTransactions = "transaction/send-multiple"
	transactionStatus        = "transaction/%s/status"
	transactionInfo          = "transaction/%s"
	hyperBlockByNonce        = "hyperblock/by-nonce/%d"
	hyperBlockByHash         = "hyperblock/by-hash/%s"
	vmValues                 = "vm-values/query"
	genesisNodesConfig       = "network/genesis-nodes"
	rawStartOfEpochMetaBlock = "internal/raw/startofepoch/metablock/by-epoch/%d"
=======
	networkConfig              = "network/config"
	networkEconomics           = "network/economics"
	ratingsConfig              = "network/ratings"
	enableEpochsConfig         = "network/enable-epochs"
	account                    = "address/%s"
	costTransaction            = "transaction/cost"
	sendTransaction            = "transaction/send"
	sendMultipleTransactions   = "transaction/send-multiple"
	transactionStatus          = "transaction/%s/status"
	processedTransactionStatus = "transaction/%s/process-status"
	transactionInfo            = "transaction/%s"
	hyperBlockByNonce          = "hyperblock/by-nonce/%d"
	hyperBlockByHash           = "hyperblock/by-hash/%s"
	vmValues                   = "vm-values/query"
	genesisNodesConfig         = "network/genesis-nodes"
	rawStartOfEpochMetaBlock   = "internal/raw/startofepoch/metablock/by-epoch/%d"
	rawStartOfEpochValidators  = "internal/json/startofepoch/validators/by-epoch/%d"
>>>>>>> 25d0c7ba
)

type baseEndpointProvider struct{}

// GetNetworkConfig returns the network config endpoint
func (base *baseEndpointProvider) GetNetworkConfig() string {
	return networkConfig
}

// GetNetworkEconomics returns the network economics endpoint
func (base *baseEndpointProvider) GetNetworkEconomics() string {
	return networkEconomics
}

// GetRatingsConfig returns the ratings config endpoint
func (base *baseEndpointProvider) GetRatingsConfig() string {
	return ratingsConfig
}

// GetEnableEpochsConfig returns the enable epochs config endpoint
func (base *baseEndpointProvider) GetEnableEpochsConfig() string {
	return enableEpochsConfig
}

// GetAccount returns the account endpoint
func (base *baseEndpointProvider) GetAccount(addressAsBech32 string) string {
	return fmt.Sprintf(account, addressAsBech32)
}

// GetESDTTokenData returns the esdt endpoint
func (base *baseEndpointProvider) GetESDTTokenData(addressAsBech32 string, tokenIdentifier string) string {
	return fmt.Sprintf(esdt, addressAsBech32, tokenIdentifier)
}

// GetNFTTokenData returns the NFT/SFT/MetaESDT endpoint
func (base *baseEndpointProvider) GetNFTTokenData(addressAsBech32 string, tokenIdentifier string, nonce uint64) string {
	return fmt.Sprintf(nft, addressAsBech32, tokenIdentifier, nonce)
}

// GetCostTransaction returns the transaction cost endpoint
func (base *baseEndpointProvider) GetCostTransaction() string {
	return costTransaction
}

// GetSendTransaction returns the send transaction endpoint
func (base *baseEndpointProvider) GetSendTransaction() string {
	return sendTransaction
}

// GetSendMultipleTransactions returns the send multiple transactions endpoint
func (base *baseEndpointProvider) GetSendMultipleTransactions() string {
	return sendMultipleTransactions
}

// GetTransactionStatus returns the transaction status endpoint
func (base *baseEndpointProvider) GetTransactionStatus(hexHash string) string {
	return fmt.Sprintf(transactionStatus, hexHash)
}

// GetProcessedTransactionStatus returns the transaction status endpoint
func (base *baseEndpointProvider) GetProcessedTransactionStatus(hexHash string) string {
	return fmt.Sprintf(processedTransactionStatus, hexHash)
}

// GetTransactionInfo returns the transaction info endpoint
func (base *baseEndpointProvider) GetTransactionInfo(hexHash string) string {
	return fmt.Sprintf(transactionInfo, hexHash)
}

// GetHyperBlockByNonce returns the hyper block by nonce endpoint
func (base *baseEndpointProvider) GetHyperBlockByNonce(nonce uint64) string {
	return fmt.Sprintf(hyperBlockByNonce, nonce)
}

// GetHyperBlockByHash returns the hyper block by hash endpoint
func (base *baseEndpointProvider) GetHyperBlockByHash(hexHash string) string {
	return fmt.Sprintf(hyperBlockByHash, hexHash)
}

// GetVmValues returns the VM values endpoint
func (base *baseEndpointProvider) GetVmValues() string {
	return vmValues
}

// GetGenesisNodesConfig returns the genesis nodes config endpoint
func (base *baseEndpointProvider) GetGenesisNodesConfig() string {
	return genesisNodesConfig
}

// GetRawStartOfEpochMetaBlock returns the raw start of epoch metablock endpoint
func (base *baseEndpointProvider) GetRawStartOfEpochMetaBlock(epoch uint32) string {
	return fmt.Sprintf(rawStartOfEpochMetaBlock, epoch)
}

// GetValidatorsInfo returns the validators endpoint
func (base *baseEndpointProvider) GetValidatorsInfo(epoch uint32) string {
	return fmt.Sprintf(rawStartOfEpochValidators, epoch)
}<|MERGE_RESOLUTION|>--- conflicted
+++ resolved
@@ -3,25 +3,6 @@
 import "fmt"
 
 const (
-<<<<<<< HEAD
-	networkConfig            = "network/config"
-	networkEconomics         = "network/economics"
-	ratingsConfig            = "network/ratings"
-	enableEpochsConfig       = "network/enable-epochs"
-	account                  = "address/%s"
-	esdt                     = "address/%s/esdt/%s"
-	nft                      = "address/%s/nft/%s/nonce/%d"
-	costTransaction          = "transaction/cost"
-	sendTransaction          = "transaction/send"
-	sendMultipleTransactions = "transaction/send-multiple"
-	transactionStatus        = "transaction/%s/status"
-	transactionInfo          = "transaction/%s"
-	hyperBlockByNonce        = "hyperblock/by-nonce/%d"
-	hyperBlockByHash         = "hyperblock/by-hash/%s"
-	vmValues                 = "vm-values/query"
-	genesisNodesConfig       = "network/genesis-nodes"
-	rawStartOfEpochMetaBlock = "internal/raw/startofepoch/metablock/by-epoch/%d"
-=======
 	networkConfig              = "network/config"
 	networkEconomics           = "network/economics"
 	ratingsConfig              = "network/ratings"
@@ -39,7 +20,8 @@
 	genesisNodesConfig         = "network/genesis-nodes"
 	rawStartOfEpochMetaBlock   = "internal/raw/startofepoch/metablock/by-epoch/%d"
 	rawStartOfEpochValidators  = "internal/json/startofepoch/validators/by-epoch/%d"
->>>>>>> 25d0c7ba
+	esdt                       = "address/%s/esdt/%s"
+	nft                        = "address/%s/nft/%s/nonce/%d"
 )
 
 type baseEndpointProvider struct{}
