--- conflicted
+++ resolved
@@ -6,47 +6,27 @@
 type EnableEpochsHandler struct {
 }
 
-<<<<<<< HEAD
-// GetCurrentEpoch returns 0 as it is disabled
-=======
 // GetCurrentEpoch returns 0
->>>>>>> 888942f2
 func (eeh *EnableEpochsHandler) GetCurrentEpoch() uint32 {
 	return 0
 }
 
-<<<<<<< HEAD
-// IsFlagDefined returns true as it is disabled
-=======
 // IsFlagDefined returns true
->>>>>>> 888942f2
 func (eeh *EnableEpochsHandler) IsFlagDefined(_ core.EnableEpochFlag) bool {
 	return true
 }
 
-<<<<<<< HEAD
-// IsFlagEnabled returns true as it is disabled
-=======
 // IsFlagEnabled returns true
->>>>>>> 888942f2
 func (eeh *EnableEpochsHandler) IsFlagEnabled(_ core.EnableEpochFlag) bool {
 	return true
 }
 
-<<<<<<< HEAD
-// IsFlagEnabledInEpoch returns true as it is disabled
-=======
 // IsFlagEnabledInEpoch returns true
->>>>>>> 888942f2
 func (eeh *EnableEpochsHandler) IsFlagEnabledInEpoch(_ core.EnableEpochFlag, _ uint32) bool {
 	return true
 }
 
-<<<<<<< HEAD
-// GetActivationEpoch returns 0 as it is disabled
-=======
 // GetActivationEpoch returns 0
->>>>>>> 888942f2
 func (eeh *EnableEpochsHandler) GetActivationEpoch(_ core.EnableEpochFlag) uint32 {
 	return 0
 }
