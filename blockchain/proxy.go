package blockchain

import (
	"context"
	"encoding/json"
	"errors"
	"fmt"
	"net/http"
	"sort"
	"time"

	"github.com/ElrondNetwork/elrond-go-core/core"
	"github.com/ElrondNetwork/elrond-go-core/core/check"
<<<<<<< HEAD
	"github.com/ElrondNetwork/elrond-go-core/data/api"
=======
	"github.com/ElrondNetwork/elrond-go/state"
>>>>>>> 9e29bfd7
	"github.com/ElrondNetwork/elrond-sdk-erdgo/blockchain/factory"
	erdgoCore "github.com/ElrondNetwork/elrond-sdk-erdgo/core"
	erdgoHttp "github.com/ElrondNetwork/elrond-sdk-erdgo/core/http"
	"github.com/ElrondNetwork/elrond-sdk-erdgo/data"
)

const (
	withResultsQueryParam = "?withResults=true"
)

// ArgsElrondProxy is the DTO used in the elrond proxy constructor
type ArgsElrondProxy struct {
	ProxyURL            string
	Client              erdgoHttp.Client
	SameScState         bool
	ShouldBeSynced      bool
	FinalityCheck       bool
	AllowedDeltaToFinal int
	CacheExpirationTime time.Duration
	EntityType          erdgoCore.RestAPIEntityType
}

// elrondProxy implements basic functions for interacting with an Elrond Proxy
type elrondProxy struct {
	*elrondBaseProxy
	sameScState         bool
	shouldBeSynced      bool
	finalityCheck       bool
	allowedDeltaToFinal int
	finalityProvider    FinalityProvider
}

// NewElrondProxy initializes and returns an ElrondProxy object
func NewElrondProxy(args ArgsElrondProxy) (*elrondProxy, error) {
	err := checkArgsProxy(args)
	if err != nil {
		return nil, err
	}

	endpointProvider, err := factory.CreateEndpointProvider(args.EntityType)
	if err != nil {
		return nil, err
	}

	clientWrapper := erdgoHttp.NewHttpClientWrapper(args.Client, args.ProxyURL)
	baseArgs := argsElrondBaseProxy{
		httpClientWrapper: clientWrapper,
		expirationTime:    args.CacheExpirationTime,
		endpointProvider:  endpointProvider,
	}
	baseProxy, err := newElrondBaseProxy(baseArgs)
	if err != nil {
		return nil, err
	}

	finalityProvider, err := factory.CreateFinalityProvider(baseProxy, args.FinalityCheck)
	if err != nil {
		return nil, err
	}

	ep := &elrondProxy{
		elrondBaseProxy:     baseProxy,
		sameScState:         args.SameScState,
		shouldBeSynced:      args.ShouldBeSynced,
		finalityCheck:       args.FinalityCheck,
		allowedDeltaToFinal: args.AllowedDeltaToFinal,
		finalityProvider:    finalityProvider,
	}

	return ep, nil
}

func checkArgsProxy(args ArgsElrondProxy) error {
	if args.FinalityCheck {
		if args.AllowedDeltaToFinal < erdgoCore.MinAllowedDeltaToFinal {
			return fmt.Errorf("%w, provided: %d, minimum: %d",
				ErrInvalidAllowedDeltaToFinal, args.AllowedDeltaToFinal, erdgoCore.MinAllowedDeltaToFinal)
		}
	}

	return nil
}

// ExecuteVMQuery retrieves data from existing SC trie through the use of a VM
func (ep *elrondProxy) ExecuteVMQuery(ctx context.Context, vmRequest *data.VmValueRequest) (*data.VmValuesResponseData, error) {
	err := ep.checkFinalState(ctx, vmRequest.Address)
	if err != nil {
		return nil, err
	}

	jsonVMRequestWithOptionalParams := data.VmValueRequestWithOptionalParameters{
		VmValueRequest: vmRequest,
		SameScState:    ep.sameScState,
		ShouldBeSynced: ep.shouldBeSynced,
	}
	jsonVMRequest, err := json.Marshal(jsonVMRequestWithOptionalParams)
	if err != nil {
		return nil, err
	}

	buff, code, err := ep.PostHTTP(ctx, ep.endpointProvider.GetVmValues(), jsonVMRequest)
	if err != nil || code != http.StatusOK {
		return nil, createHTTPStatusError(code, err)
	}

	response := &data.ResponseVmValue{}
	err = json.Unmarshal(buff, response)
	if err != nil {
		return nil, err
	}
	if response.Error != "" {
		return nil, errors.New(response.Error)
	}

	return &response.Data, nil
}

func (ep *elrondProxy) checkFinalState(ctx context.Context, address string) error {
	if !ep.finalityCheck {
		return nil
	}

	targetShardID, err := ep.GetShardOfAddress(ctx, address)
	if err != nil {
		return err
	}

	return ep.finalityProvider.CheckShardFinalization(ctx, targetShardID, uint64(ep.allowedDeltaToFinal))
}

// GetNetworkEconomics retrieves the network economics from the proxy
func (ep *elrondProxy) GetNetworkEconomics(ctx context.Context) (*data.NetworkEconomics, error) {
	buff, code, err := ep.GetHTTP(ctx, ep.endpointProvider.GetNetworkEconomics())
	if err != nil || code != http.StatusOK {
		return nil, createHTTPStatusError(code, err)
	}

	response := &data.NetworkEconomicsResponse{}
	err = json.Unmarshal(buff, response)
	if err != nil {
		return nil, err
	}
	if response.Error != "" {
		return nil, errors.New(response.Error)
	}

	return response.Data.Economics, nil
}

// GetDefaultTransactionArguments will prepare the transaction creation argument by querying the account's info
func (ep *elrondProxy) GetDefaultTransactionArguments(
	ctx context.Context,
	address erdgoCore.AddressHandler,
	networkConfigs *data.NetworkConfig,
) (data.ArgCreateTransaction, error) {
	if networkConfigs == nil {
		return data.ArgCreateTransaction{}, ErrNilNetworkConfigs
	}
	if check.IfNil(address) {
		return data.ArgCreateTransaction{}, ErrNilAddress
	}

	account, err := ep.GetAccount(ctx, address)
	if err != nil {
		return data.ArgCreateTransaction{}, err
	}

	return data.ArgCreateTransaction{
		Nonce:            account.Nonce,
		Value:            "",
		RcvAddr:          "",
		SndAddr:          address.AddressAsBech32String(),
		GasPrice:         networkConfigs.MinGasPrice,
		GasLimit:         networkConfigs.MinGasLimit,
		Data:             nil,
		Signature:        "",
		ChainID:          networkConfigs.ChainID,
		Version:          networkConfigs.MinTransactionVersion,
		Options:          0,
		AvailableBalance: account.Balance,
	}, nil
}

// GetAccount retrieves an account info from the network (nonce, balance)
func (ep *elrondProxy) GetAccount(ctx context.Context, address erdgoCore.AddressHandler) (*data.Account, error) {
	if check.IfNil(address) {
		return nil, ErrNilAddress
	}
	if !address.IsValid() {
		return nil, ErrInvalidAddress
	}
	err := ep.checkFinalState(ctx, address.AddressAsBech32String())
	if err != nil {
		return nil, err
	}

	endpoint := ep.endpointProvider.GetAccount(address.AddressAsBech32String())

	buff, code, err := ep.GetHTTP(ctx, endpoint)
	if err != nil || code != http.StatusOK {
		return nil, createHTTPStatusError(code, err)
	}

	response := &data.AccountResponse{}
	err = json.Unmarshal(buff, response)
	if err != nil {
		return nil, err
	}
	if response.Error != "" {
		return nil, errors.New(response.Error)
	}

	return response.Data.Account, nil
}

// SendTransaction broadcasts a transaction to the network and returns the txhash if successful
func (ep *elrondProxy) SendTransaction(ctx context.Context, tx *data.Transaction) (string, error) {
	jsonTx, err := json.Marshal(tx)
	if err != nil {
		return "", err
	}
	buff, code, err := ep.PostHTTP(ctx, ep.endpointProvider.GetSendTransaction(), jsonTx)
	if err != nil || code != http.StatusOK {
		return "", createHTTPStatusError(code, err)
	}

	response := &data.SendTransactionResponse{}
	err = json.Unmarshal(buff, response)
	if err != nil {
		return "", err
	}
	if response.Error != "" {
		return "", errors.New(response.Error)
	}

	return response.Data.TxHash, nil
}

// SendTransactions broadcasts the provided transactions to the network and returns the txhashes if successful
func (ep *elrondProxy) SendTransactions(ctx context.Context, txs []*data.Transaction) ([]string, error) {
	jsonTx, err := json.Marshal(txs)
	if err != nil {
		return nil, err
	}
	buff, code, err := ep.PostHTTP(ctx, ep.endpointProvider.GetSendMultipleTransactions(), jsonTx)
	if err != nil || code != http.StatusOK {
		return nil, createHTTPStatusError(code, err)
	}

	response := &data.SendTransactionsResponse{}
	err = json.Unmarshal(buff, response)
	if err != nil {
		return nil, err
	}
	if response.Error != "" {
		return nil, errors.New(response.Error)
	}

	return ep.postProcessSendMultipleTxsResult(response)
}

func (ep *elrondProxy) postProcessSendMultipleTxsResult(response *data.SendTransactionsResponse) ([]string, error) {
	txHashes := make([]string, 0, len(response.Data.TxsHashes))
	indexes := make([]int, 0, len(response.Data.TxsHashes))
	for index := range response.Data.TxsHashes {
		indexes = append(indexes, index)
	}

	sort.Slice(indexes, func(i, j int) bool {
		return indexes[i] < indexes[j]
	})

	for _, idx := range indexes {
		txHashes = append(txHashes, response.Data.TxsHashes[idx])
	}

	return txHashes, nil
}

// GetTransactionStatus retrieves a transaction's status from the network
func (ep *elrondProxy) GetTransactionStatus(ctx context.Context, hash string) (string, error) {
	endpoint := ep.endpointProvider.GetTransactionStatus(hash)
	buff, code, err := ep.GetHTTP(ctx, endpoint)
	if err != nil || code != http.StatusOK {
		return "", createHTTPStatusError(code, err)
	}

	response := &data.TransactionStatus{}
	err = json.Unmarshal(buff, response)
	if err != nil {
		return "", err
	}
	if response.Error != "" {
		return "", errors.New(response.Error)
	}

	return response.Data.Status, nil
}

// GetTransactionInfo retrieves a transaction's details from the network
func (ep *elrondProxy) GetTransactionInfo(ctx context.Context, hash string) (*data.TransactionInfo, error) {
	return ep.getTransactionInfo(ctx, hash, false)
}

// GetTransactionInfoWithResults retrieves a transaction's details from the network with events
func (ep *elrondProxy) GetTransactionInfoWithResults(ctx context.Context, hash string) (*data.TransactionInfo, error) {
	return ep.getTransactionInfo(ctx, hash, true)
}

func (ep *elrondProxy) getTransactionInfo(ctx context.Context, hash string, withResults bool) (*data.TransactionInfo, error) {
	endpoint := ep.endpointProvider.GetTransactionInfo(hash)
	if withResults {
		endpoint += withResultsQueryParam
	}

	buff, code, err := ep.GetHTTP(ctx, endpoint)
	if err != nil || code != http.StatusOK {
		return nil, createHTTPStatusError(code, err)
	}

	response := &data.TransactionInfo{}
	err = json.Unmarshal(buff, response)
	if err != nil {
		return nil, err
	}
	if response.Error != "" {
		return nil, errors.New(response.Error)
	}

	return response, nil
}

// RequestTransactionCost retrieves how many gas a transaction will consume
func (ep *elrondProxy) RequestTransactionCost(ctx context.Context, tx *data.Transaction) (*data.TxCostResponseData, error) {
	jsonTx, err := json.Marshal(tx)
	if err != nil {
		return nil, err
	}
	buff, code, err := ep.PostHTTP(ctx, ep.endpointProvider.GetCostTransaction(), jsonTx)
	if err != nil || code != http.StatusOK {
		return nil, createHTTPStatusError(code, err)
	}

	response := &data.ResponseTxCost{}
	err = json.Unmarshal(buff, response)
	if err != nil {
		return nil, err
	}
	if response.Error != "" {
		return nil, errors.New(response.Error)
	}

	return &response.Data, nil
}

// GetLatestHyperBlockNonce retrieves the latest hyper block (metachain) nonce from the network
func (ep *elrondProxy) GetLatestHyperBlockNonce(ctx context.Context) (uint64, error) {
	response, err := ep.GetNetworkStatus(ctx, core.MetachainShardId)
	if err != nil {
		return 0, err
	}

	return response.Nonce, nil
}

// GetHyperBlockByNonce retrieves a hyper block's info by nonce from the network
func (ep *elrondProxy) GetHyperBlockByNonce(ctx context.Context, nonce uint64) (*data.HyperBlock, error) {
	endpoint := ep.endpointProvider.GetHyperBlockByNonce(nonce)

	return ep.getHyperBlock(ctx, endpoint)
}

// GetHyperBlockByHash retrieves a hyper block's info by hash from the network
func (ep *elrondProxy) GetHyperBlockByHash(ctx context.Context, hash string) (*data.HyperBlock, error) {
	endpoint := ep.endpointProvider.GetHyperBlockByHash(hash)

	return ep.getHyperBlock(ctx, endpoint)
}

func (ep *elrondProxy) getHyperBlock(ctx context.Context, endpoint string) (*data.HyperBlock, error) {
	buff, code, err := ep.GetHTTP(ctx, endpoint)
	if err != nil || code != http.StatusOK {
		return nil, createHTTPStatusError(code, err)
	}

	response := &data.HyperBlockResponse{}
	err = json.Unmarshal(buff, response)
	if err != nil {
		return nil, err
	}
	if response.Error != "" {
		return nil, errors.New(response.Error)
	}

	return &response.Data.HyperBlock, nil
}

// GetRawBlockByHash retrieves a raw block by hash from the network
func (ep *elrondProxy) GetRawBlockByHash(ctx context.Context, shardId uint32, hash string) ([]byte, error) {
	endpoint := ep.endpointProvider.GetRawBlockByHash(shardId, hash)

	return ep.getRawBlock(ctx, endpoint)
}

// GetRawBlockByNonce retrieves a raw block by hash from the network
func (ep *elrondProxy) GetRawBlockByNonce(ctx context.Context, shardId uint32, nonce uint64) ([]byte, error) {
	endpoint := ep.endpointProvider.GetRawBlockByNonce(shardId, nonce)

	return ep.getRawBlock(ctx, endpoint)
}

// GetRawStartOfEpochMetaBlock retrieves a raw block by hash from the network
func (ep *elrondProxy) GetRawStartOfEpochMetaBlock(ctx context.Context, epoch uint32) ([]byte, error) {
	endpoint := ep.endpointProvider.GetRawStartOfEpochMetaBlock(epoch)

	return ep.getRawBlock(ctx, endpoint)
}

func (ep *elrondProxy) getRawBlock(ctx context.Context, endpoint string) ([]byte, error) {
	buff, code, err := ep.GetHTTP(ctx, endpoint)
	if err != nil || code != http.StatusOK {
		return nil, createHTTPStatusError(code, err)
	}

	response := &data.RawBlockRespone{}
	err = json.Unmarshal(buff, response)
	if err != nil {
		return nil, err
	}
	if response.Error != "" {
		return nil, errors.New(response.Error)
	}

	return response.Data.Block, nil
}

// GetRawMiniBlockByHash retrieves a raw block by hash from the network
func (ep *elrondProxy) GetRawMiniBlockByHash(ctx context.Context, shardId uint32, hash string, epoch uint32) ([]byte, error) {
	endpoint := ep.endpointProvider.GetRawMiniBlockByHash(shardId, hash, epoch)

	return ep.getRawMiniBlock(ctx, endpoint)
}

func (ep *elrondProxy) getRawMiniBlock(ctx context.Context, endpoint string) ([]byte, error) {
	buff, code, err := ep.GetHTTP(ctx, endpoint)
	if err != nil || code != http.StatusOK {
		return nil, createHTTPStatusError(code, err)
	}

	response := &data.RawMiniBlockRespone{}
	err = json.Unmarshal(buff, response)
	if err != nil {
		return nil, err
	}
	if response.Error != "" {
		return nil, errors.New(response.Error)
	}

	return response.Data.MiniBlock, nil
}

// GetNonceAtEpochStart retrieves the start of epoch nonce from hyper block (metachain)
func (ep *elrondProxy) GetNonceAtEpochStart(ctx context.Context, shardId uint32) (uint64, error) {
	response, err := ep.GetNetworkStatus(ctx, shardId)
	if err != nil {
		return 0, err
	}

	return response.NonceAtEpochStart, nil
}

// GetRatingsConfig retrieves the ratings configuration from the proxy
func (ep *elrondProxy) GetRatingsConfig(ctx context.Context) (*data.RatingsConfig, error) {
	buff, code, err := ep.GetHTTP(ctx, ep.endpointProvider.GetRatingsConfig())
	if err != nil || code != http.StatusOK {
		return nil, createHTTPStatusError(code, err)
	}

	response := &data.RatingsConfigResponse{}
	err = json.Unmarshal(buff, response)
	if err != nil {
		return nil, err
	}
	if response.Error != "" {
		return nil, errors.New(response.Error)
	}

	return response.Data.Config, nil
}

// GetEnableEpochsConfig retrieves the ratings configuration from the proxy
func (ep *elrondProxy) GetEnableEpochsConfig(ctx context.Context) (*data.EnableEpochsConfig, error) {
	buff, code, err := ep.GetHTTP(ctx, ep.endpointProvider.GetEnableEpochsConfig())
	if err != nil || code != http.StatusOK {
		return nil, createHTTPStatusError(code, err)
	}

	response := &data.EnableEpochsConfigResponse{}
	err = json.Unmarshal(buff, response)
	if err != nil {
		return nil, err
	}
	if response.Error != "" {
		return nil, errors.New(response.Error)
	}

	return response.Data.Config, nil
}

// GetGenesisNodesPubKeys retrieves genesis nodes configuration from proxy
func (ep *elrondProxy) GetGenesisNodesPubKeys(ctx context.Context) (*data.GenesisNodes, error) {
	buff, code, err := ep.GetHTTP(ctx, ep.endpointProvider.GetGenesisNodesConfig())
	if err != nil || code != http.StatusOK {
		return nil, createHTTPStatusError(code, err)
	}

	response := &data.GenesisNodesResponse{}
	err = json.Unmarshal(buff, response)
	if err != nil {
		return nil, err
	}
	if response.Error != "" {
		return nil, errors.New(response.Error)
	}

	return response.Data.Nodes, nil
}

<<<<<<< HEAD
// GetGuardianData retrieves guardian data from proxy
func (ep *elrondProxy) GetGuardianData(ctx context.Context, address erdgoCore.AddressHandler) (*api.GuardianData, error) {
	if check.IfNil(address) {
		return nil, ErrNilAddress
	}
	if !address.IsValid() {
		return nil, ErrInvalidAddress
	}
	err := ep.checkFinalState(ctx, address.AddressAsBech32String())
	if err != nil {
		return nil, err
	}

	endpoint := ep.endpointProvider.GetGuardianData(address.AddressAsBech32String())
	buff, code, err := ep.GetHTTP(ctx, endpoint)
=======
// GetValidatorsInfoByEpoch retrieves the validators info by epoch
func (ep *elrondProxy) GetValidatorsInfoByEpoch(ctx context.Context, epoch uint32) ([]*state.ShardValidatorInfo, error) {
	buff, code, err := ep.GetHTTP(ctx, ep.endpointProvider.GetValidatorsInfo(epoch))
>>>>>>> 9e29bfd7
	if err != nil || code != http.StatusOK {
		return nil, createHTTPStatusError(code, err)
	}

<<<<<<< HEAD
	response := &data.GuardianDataResponse{}
=======
	response := &data.ValidatorsInfoResponse{}
>>>>>>> 9e29bfd7
	err = json.Unmarshal(buff, response)
	if err != nil {
		return nil, err
	}
	if response.Error != "" {
		return nil, errors.New(response.Error)
	}

<<<<<<< HEAD
	return response.Data.GuardianData, nil
=======
	return response.Data.ValidatorsInfo, nil
>>>>>>> 9e29bfd7
}

// IsInterfaceNil returns true if there is no value under the interface
func (ep *elrondProxy) IsInterfaceNil() bool {
	return ep == nil
}<|MERGE_RESOLUTION|>--- conflicted
+++ resolved
@@ -11,11 +11,8 @@
 
 	"github.com/ElrondNetwork/elrond-go-core/core"
 	"github.com/ElrondNetwork/elrond-go-core/core/check"
-<<<<<<< HEAD
 	"github.com/ElrondNetwork/elrond-go-core/data/api"
-=======
 	"github.com/ElrondNetwork/elrond-go/state"
->>>>>>> 9e29bfd7
 	"github.com/ElrondNetwork/elrond-sdk-erdgo/blockchain/factory"
 	erdgoCore "github.com/ElrondNetwork/elrond-sdk-erdgo/core"
 	erdgoHttp "github.com/ElrondNetwork/elrond-sdk-erdgo/core/http"
@@ -544,7 +541,25 @@
 	return response.Data.Nodes, nil
 }
 
-<<<<<<< HEAD
+// GetValidatorsInfoByEpoch retrieves the validators info by epoch
+func (ep *elrondProxy) GetValidatorsInfoByEpoch(ctx context.Context, epoch uint32) ([]*state.ShardValidatorInfo, error) {
+	buff, code, err := ep.GetHTTP(ctx, ep.endpointProvider.GetValidatorsInfo(epoch))
+	if err != nil || code != http.StatusOK {
+		return nil, createHTTPStatusError(code, err)
+	}
+
+	response := &data.ValidatorsInfoResponse{}
+	err = json.Unmarshal(buff, response)
+	if err != nil {
+		return nil, err
+	}
+	if response.Error != "" {
+		return nil, errors.New(response.Error)
+	}
+
+	return response.Data.ValidatorsInfo, nil
+}
+
 // GetGuardianData retrieves guardian data from proxy
 func (ep *elrondProxy) GetGuardianData(ctx context.Context, address erdgoCore.AddressHandler) (*api.GuardianData, error) {
 	if check.IfNil(address) {
@@ -560,33 +575,20 @@
 
 	endpoint := ep.endpointProvider.GetGuardianData(address.AddressAsBech32String())
 	buff, code, err := ep.GetHTTP(ctx, endpoint)
-=======
-// GetValidatorsInfoByEpoch retrieves the validators info by epoch
-func (ep *elrondProxy) GetValidatorsInfoByEpoch(ctx context.Context, epoch uint32) ([]*state.ShardValidatorInfo, error) {
-	buff, code, err := ep.GetHTTP(ctx, ep.endpointProvider.GetValidatorsInfo(epoch))
->>>>>>> 9e29bfd7
-	if err != nil || code != http.StatusOK {
-		return nil, createHTTPStatusError(code, err)
-	}
-
-<<<<<<< HEAD
+	if err != nil || code != http.StatusOK {
+		return nil, createHTTPStatusError(code, err)
+	}
+
 	response := &data.GuardianDataResponse{}
-=======
-	response := &data.ValidatorsInfoResponse{}
->>>>>>> 9e29bfd7
-	err = json.Unmarshal(buff, response)
-	if err != nil {
-		return nil, err
-	}
-	if response.Error != "" {
-		return nil, errors.New(response.Error)
-	}
-
-<<<<<<< HEAD
+	err = json.Unmarshal(buff, response)
+	if err != nil {
+		return nil, err
+	}
+	if response.Error != "" {
+		return nil, errors.New(response.Error)
+	}
+
 	return response.Data.GuardianData, nil
-=======
-	return response.Data.ValidatorsInfo, nil
->>>>>>> 9e29bfd7
 }
 
 // IsInterfaceNil returns true if there is no value under the interface
