package main

import (
	"context"
	"fmt"
	"os"
	"os/signal"
	"time"

	"github.com/ElrondNetwork/elrond-go-crypto"
	"github.com/ElrondNetwork/elrond-go-crypto/signing/ed25519"
	logger "github.com/ElrondNetwork/elrond-go-logger"
	"github.com/ElrondNetwork/elrond-sdk-erdgo/aggregator"
	"github.com/ElrondNetwork/elrond-sdk-erdgo/aggregator/fetchers"
	"github.com/ElrondNetwork/elrond-sdk-erdgo/aggregator/mock"
	"github.com/ElrondNetwork/elrond-sdk-erdgo/authentication"
	"github.com/ElrondNetwork/elrond-sdk-erdgo/authentication/native"
	"github.com/ElrondNetwork/elrond-sdk-erdgo/blockchain"
	"github.com/ElrondNetwork/elrond-sdk-erdgo/blockchain/cryptoProvider"
	"github.com/ElrondNetwork/elrond-sdk-erdgo/core"
	"github.com/ElrondNetwork/elrond-sdk-erdgo/core/polling"
	"github.com/ElrondNetwork/elrond-sdk-erdgo/examples"
	"github.com/ElrondNetwork/elrond-sdk-erdgo/interactors"
)

var log = logger.GetOrCreate("elrond-sdk-erdgo/examples/examplesPriceAggregator")

const base = "ETH"
const quote = "USD"
const percentDifferenceToNotify = 1 // 0 will notify on each fetch
const decimals = 2

const minResultsNum = 3
const pollInterval = time.Second * 2
const autoSendInterval = time.Second * 10

const networkAddress = "https://testnet-gateway.elrond.com"

<<<<<<< HEAD
var suite = ed25519.NewEd25519()
var keyGen = crypto.NewKeyGenerator(suite)
=======
var (
	suite  = ed25519.NewEd25519()
	keyGen = signing.NewKeyGenerator(suite)
)
>>>>>>> 9e29bfd7

func main() {
	_ = logger.SetLogLevel("*:DEBUG")

	log.Info("examplesPriceAggregator will fetch the price of a defined pair from a bunch of exchanges, and will" +
		" notify a printer if the price changed")
	log.Info("application started, press CTRL+C to stop the app...")

	err := runApp()
	if err != nil {
		log.Error(err.Error())
	} else {
		log.Info("application gracefully closed")
	}
}

func runApp() error {
	priceFetchers, err := createPriceFetchers()
	if err != nil {
		return err
	}

	argsPriceAggregator := aggregator.ArgsPriceAggregator{
		PriceFetchers: priceFetchers,
		MinResultsNum: minResultsNum,
	}
	aggregatorInstance, err := aggregator.NewPriceAggregator(argsPriceAggregator)
	if err != nil {
		return err
	}

	printNotifee := &mock.PriceNotifeeStub{
		PriceChangedCalled: func(ctx context.Context, args []*aggregator.ArgsPriceChanged) error {
			for _, arg := range args {
				log.Info("Notified about the price changed",
					"pair", fmt.Sprintf("%s-%s", arg.Base, arg.Quote),
					"denominated price", arg.DenominatedPrice,
					"decimals", arg.Decimals,
					"timestamp", arg.Timestamp)
			}

			return nil
		},
	}

	pairs := []*aggregator.ArgsPair{
		{
			Base:                      base,
			Quote:                     quote,
			PercentDifferenceToNotify: percentDifferenceToNotify,
			Decimals:                  decimals,
			Exchanges:                 fetchers.ImplementedFetchers,
		},
	}
	argsPriceNotifier := aggregator.ArgsPriceNotifier{
		Pairs:            pairs,
		Aggregator:       aggregatorInstance,
		Notifee:          printNotifee,
		AutoSendInterval: autoSendInterval,
	}

	priceNotifier, err := aggregator.NewPriceNotifier(argsPriceNotifier)
	if err != nil {
		return err
	}

	addPairsToFetchers(pairs, priceFetchers)

	argsPollingHandler := polling.ArgsPollingHandler{
		Log:              log,
		Name:             "price notifier polling handler",
		PollingInterval:  pollInterval,
		PollingWhenError: pollInterval,
		Executor:         priceNotifier,
	}

	pollingHandler, err := polling.NewPollingHandler(argsPollingHandler)
	if err != nil {
		return err
	}

	defer func() {
		errClose := pollingHandler.Close()
		log.LogIfError(errClose)
	}()

	err = pollingHandler.StartProcessingLoop()
	if err != nil {
		return err
	}

	chStop := make(chan os.Signal)
	signal.Notify(chStop, os.Interrupt)
	<-chStop

	return nil
}

func addPairsToFetchers(pairs []*aggregator.ArgsPair, priceFetchers []aggregator.PriceFetcher) {
	for _, pair := range pairs {
		addPairToFetchers(pair, priceFetchers)
	}
}

func addPairToFetchers(pair *aggregator.ArgsPair, priceFetchers []aggregator.PriceFetcher) {
	for _, fetcher := range priceFetchers {
		name := fetcher.Name()
		_, ok := pair.Exchanges[name]
		if !ok {
			log.Info("Missing fetcher name from known exchanges for pair",
				"fetcher", name, "pair base", pair.Base, "pair quote", pair.Quote)
			continue
		}

		fetcher.AddPair(pair.Base, pair.Quote)
	}
}

func createMaiarMap() map[string]fetchers.MaiarTokensPair {
	return map[string]fetchers.MaiarTokensPair{
		"ETH-USD": {
			// for tests only until we have an ETH id
			// the price will be dropped as it is extreme compared to real price
			Base:  "WEGLD-bd4d79",
			Quote: "USDC-c76f1f",
		},
	}
}

func createPriceFetchers() ([]aggregator.PriceFetcher, error) {
	exchanges := fetchers.ImplementedFetchers
	priceFetchers := make([]aggregator.PriceFetcher, 0, len(exchanges))

	graphqlResponseGetter, err := createGraphqlResponseGetter()
	if err != nil {
		return nil, err
	}

	httpResponseGetter, err := aggregator.NewHttpResponseGetter()
	if err != nil {
		return nil, err
	}

	for exchangeName := range exchanges {
		priceFetcher, err := fetchers.NewPriceFetcher(exchangeName, httpResponseGetter, graphqlResponseGetter, createMaiarMap())
		if err != nil {
			return nil, err
		}

		priceFetchers = append(priceFetchers, priceFetcher)
	}

	return priceFetchers, nil
}

func createGraphqlResponseGetter() (aggregator.GraphqlGetter, error) {
	authClient, err := createAuthClient()
	if err != nil {
		return nil, err
	}

	return aggregator.NewGraphqlResponseGetter(authClient)
}

func createAuthClient() (authentication.AuthClient, error) {
	w := interactors.NewWallet()
	privateKeyBytes, err := w.LoadPrivateKeyFromPemData([]byte(examples.AlicePemContents))
	if err != nil {
		log.Error("unable to load alice.pem", "error", err)
		return nil, err
	}

	argsProxy := blockchain.ArgsElrondProxy{
		ProxyURL:            networkAddress,
		SameScState:         false,
		ShouldBeSynced:      false,
		FinalityCheck:       false,
		AllowedDeltaToFinal: 1,
		CacheExpirationTime: time.Second,
		EntityType:          core.Proxy,
	}

	proxy, err := blockchain.NewElrondProxy(argsProxy)
	if err != nil {
		return nil, err
	}

<<<<<<< HEAD
	args := native.ArgsNativeAuthClient{
		Signer:               blockchain.NewTxSigner(),
		ExtraInfo:            struct{}{},
		Proxy:                proxy,
		PrivateKey:           privateKey,
		TokenExpiryInSeconds: 60 * 60 * 24,
		TokenHandler:         native.NewAuthTokenHandler(),
		Host:                 "oracle",
=======
	holder, _ := cryptoProvider.NewCryptoComponentsHolder(keyGen, privateKeyBytes)
	args := authentication.ArgsNativeAuthClient{
		Signer:                 cryptoProvider.NewSigner(),
		ExtraInfo:              nil,
		Proxy:                  proxy,
		CryptoComponentsHolder: holder,
		TokenExpiryInSeconds:   60 * 60 * 24,
		Host:                   "oracle",
>>>>>>> 9e29bfd7
	}

	authClient, err := native.NewNativeAuthClient(args)
	if err != nil {
		return nil, err
	}

	return authClient, nil
}<|MERGE_RESOLUTION|>--- conflicted
+++ resolved
@@ -36,15 +36,10 @@
 
 const networkAddress = "https://testnet-gateway.elrond.com"
 
-<<<<<<< HEAD
-var suite = ed25519.NewEd25519()
-var keyGen = crypto.NewKeyGenerator(suite)
-=======
 var (
 	suite  = ed25519.NewEd25519()
-	keyGen = signing.NewKeyGenerator(suite)
+	keyGen = crypto.NewKeyGenerator(suite)
 )
->>>>>>> 9e29bfd7
 
 func main() {
 	_ = logger.SetLogLevel("*:DEBUG")
@@ -232,25 +227,15 @@
 		return nil, err
 	}
 
-<<<<<<< HEAD
+	holder, _ := cryptoProvider.NewCryptoComponentsHolder(keyGen, privateKeyBytes)
 	args := native.ArgsNativeAuthClient{
-		Signer:               blockchain.NewTxSigner(),
-		ExtraInfo:            struct{}{},
-		Proxy:                proxy,
-		PrivateKey:           privateKey,
-		TokenExpiryInSeconds: 60 * 60 * 24,
-		TokenHandler:         native.NewAuthTokenHandler(),
-		Host:                 "oracle",
-=======
-	holder, _ := cryptoProvider.NewCryptoComponentsHolder(keyGen, privateKeyBytes)
-	args := authentication.ArgsNativeAuthClient{
 		Signer:                 cryptoProvider.NewSigner(),
-		ExtraInfo:              nil,
+		ExtraInfo:              struct{}{},
 		Proxy:                  proxy,
 		CryptoComponentsHolder: holder,
 		TokenExpiryInSeconds:   60 * 60 * 24,
+		TokenHandler:           native.NewAuthTokenHandler(),
 		Host:                   "oracle",
->>>>>>> 9e29bfd7
 	}
 
 	authClient, err := native.NewNativeAuthClient(args)
