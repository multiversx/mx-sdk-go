--- conflicted
+++ resolved
@@ -54,15 +54,12 @@
 
 // ApplyUserSignatureAndGenerateTx will apply the corresponding sender and compute the signature field and
 // generate the transaction instance
-<<<<<<< HEAD
 func (builder *txBuilder) ApplyUserSignatureAndGenerateTx(
-	skBytes []byte,
+	cryptoHolder core.CryptoComponentsHolder,
 	arg data.ArgCreateTransaction,
 ) (*data.Transaction, error) {
-	pkBytes, err := builder.txSigner.GeneratePkBytes(skBytes)
-	if err != nil {
-		return nil, err
-	}
+	arg.SndAddr = cryptoHolder.GetBech32()
+	unsignedMessage := builder.createUnsignedTx(arg)
 
 	arg.SndAddr = core.AddressPublicKeyConverter.Encode(pkBytes)
 	unsignedTx, err := builder.CreateUnsignedTransaction(arg)
@@ -103,16 +100,6 @@
 	tx *data.Transaction,
 ) error {
 	nodeTx, err := transactionToNodeTransaction(tx)
-=======
-func (builder *txBuilder) ApplySignatureAndGenerateTx(
-	cryptoHolder core.CryptoComponentsHolder,
-	arg data.ArgCreateTransaction,
-) (*data.Transaction, error) {
-	arg.SndAddr = cryptoHolder.GetBech32()
-	unsignedMessage := builder.createUnsignedTx(arg)
-
-	signature, err := builder.signer.SignTransaction(unsignedMessage, cryptoHolder.GetPrivateKey())
->>>>>>> 9e29bfd7
 	if err != nil {
 		return err
 	}
@@ -219,7 +206,6 @@
 	}, nil
 }
 
-<<<<<<< HEAD
 // TransactionToUnsignedTx returns a shallow clone of the transaction, that has the signature fields set to nil
 func TransactionToUnsignedTx(tx *data.Transaction) *data.Transaction {
 	unsignedTx := *tx
@@ -232,13 +218,6 @@
 	tx := builder.createTransaction(arg)
 
 	return TransactionToUnsignedTx(tx), nil
-=======
-func (builder *txBuilder) createUnsignedTx(arg data.ArgCreateTransaction) *data.Transaction {
-	arg.Signature = ""
-	tx := builder.createTransaction(arg)
-
-	return tx
->>>>>>> 9e29bfd7
 }
 
 // IsInterfaceNil returns true if there is no value under the interface
