--- conflicted
+++ resolved
@@ -2,15 +2,9 @@
 
 on:
   push:
-<<<<<<< HEAD
-    branches: [ main, development, feat/*, rc/* ]
-  pull_request:
-    branches: [ main, development, feat/*, rc/* ]
-=======
     branches: [ main, feat/*, rc/* ]
   pull_request:
     branches: [ main, feat/*, rc/* ]
->>>>>>> fe20c41a
 
 permissions:
   contents: read
