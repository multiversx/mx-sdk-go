--- conflicted
+++ resolved
@@ -49,12 +49,8 @@
 		ChainID:   "integration test chain id",
 		Version:   uint32(1),
 	}
-<<<<<<< HEAD
-	tx, err := ti.ApplyUserSignatureAndGenerateTx(holder, args)
-=======
 
-	err = ti.ApplySignature(holder, tx)
->>>>>>> a25bb756
+	err = ti.ApplyUserSignature(holder, tx)
 	require.Nil(t, err)
 	ti.AddTransaction(tx)
 
@@ -103,12 +99,8 @@
 			ChainID:   "integration test chain id",
 			Version:   uint32(1),
 		}
-<<<<<<< HEAD
-		tx, errGenerate := ti.ApplyUserSignatureAndGenerateTx(holder, args)
-=======
 
-		errGenerate := ti.ApplySignature(holder, tx)
->>>>>>> a25bb756
+		errGenerate := ti.ApplyUserSignature(holder, tx)
 		require.Nil(t, errGenerate)
 		ti.AddTransaction(tx)
 		nonce++
