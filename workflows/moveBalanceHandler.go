--- conflicted
+++ resolved
@@ -138,17 +138,13 @@
 	argsCreate.Value = value.String()
 
 	skBytes := mbh.trackableAddressesProvider.PrivateKeyOfBech32Address(address)
-<<<<<<< HEAD
-	tx, err := mbh.txInteractor.ApplyUserSignatureAndGenerateTx(skBytes, argsCreate)
-=======
 
 	cryptoHolder, err := cryptoProvider.NewCryptoComponentsHolder(keyGen, skBytes)
 	if err != nil {
 		return err
 	}
 
-	tx, err := mbh.txInteractor.ApplySignatureAndGenerateTx(cryptoHolder, argsCreate)
->>>>>>> 9e29bfd7
+	tx, err := mbh.txInteractor.ApplyUserSignatureAndGenerateTx(cryptoHolder, argsCreate)
 	if err != nil {
 		return err
 	}
