--- conflicted
+++ resolved
@@ -14,12 +14,8 @@
 	github.com/pborman/uuid v1.2.1
 	github.com/stretchr/testify v1.8.4
 	github.com/tyler-smith/go-bip39 v1.1.0
-<<<<<<< HEAD
+	github.com/urfave/cli v1.22.10
 	golang.org/x/crypto v0.12.0
-=======
-	github.com/urfave/cli v1.22.10
-	golang.org/x/crypto v0.9.0
->>>>>>> f9342382
 	golang.org/x/oauth2 v0.5.0
 )
 
