--- conflicted
+++ resolved
@@ -117,11 +117,7 @@
 		return err
 	}
 
-<<<<<<< HEAD
-	tx, err := en.txBuilder.ApplyUserSignatureAndGenerateTx(en.skBytes, txArgs)
-=======
-	tx, err := en.txBuilder.ApplySignatureAndGenerateTx(en.cryptoHolder, txArgs)
->>>>>>> 9e29bfd7
+	tx, err := en.txBuilder.ApplyUserSignatureAndGenerateTx(en.cryptoHolder, txArgs)
 	if err != nil {
 		return err
 	}
